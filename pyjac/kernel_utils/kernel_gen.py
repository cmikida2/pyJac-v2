"""
kernel_gen.py - generators used for kernel creation
"""

import shutil
import textwrap
import os
import re
from string import Template
import logging
from collections import defaultdict
import six
from six.moves import reduce

import loopy as lp
from loopy.kernel.data import temp_var_scope as scopes
import pyopencl as cl
import numpy as np
import cgen

from pyjac.kernel_utils import file_writers as filew
from pyjac.kernel_utils.memory_manager import memory_manager, memory_limits, \
    memory_type, guarded_call
from pyjac import siteconf as site
from pyjac import utils
from pyjac.loopy_utils import loopy_utils as lp_utils
from pyjac.loopy_utils import preambles_and_manglers as lp_pregen
from pyjac.core.array_creator import problem_size as p_size
from pyjac.core.array_creator import global_ind
from pyjac.core import array_creator as arc

script_dir = os.path.abspath(os.path.dirname(__file__))


class vecwith_fixer(object):

    """
    Simple utility class to force a constant vector width
    even when the loop being vectorized is shorted than the desired width

    clean : :class:`loopy.LoopyKernel`
        The 'clean' version of the kernel, that will be used for
        determination of the gridsize / vecsize
    vecsize : int
        The desired vector width
    """

    def __init__(self, clean, vecsize):
        self.clean = clean
        self.vecsize = vecsize

    def __call__(self, insn_ids, ignore_auto=False):
        # fix for variable too small for vectorization
        grid_size, lsize = self.clean.get_grid_sizes_for_insn_ids(
            insn_ids, ignore_auto=ignore_auto)
        lsize = lsize if not bool(self.vecsize) else \
            self.vecsize
        return grid_size, (lsize,)


def make_kernel_generator(loopy_opts, *args, **kwargs):
    """
    Factory generator method to return the appropriate
    :class:`kernel_generator` type based on the target language in the
    :param:`loopy_opts`

    Parameters
    ----------
    loopy_opts : :class:`LoopyOptions`
        The specified user options
    *args : tuple
        The other positional args to pass to the :class:`kernel_generator`
    **kwargs : dict
        The keyword args to pass to the :class:`kernel_generator`
    """
    if loopy_opts.lang == 'c':
        if not loopy_opts.auto_diff:
            return c_kernel_generator(loopy_opts, *args, **kwargs)
        if loopy_opts.auto_diff:
            return autodiff_kernel_generator(loopy_opts, *args, **kwargs)
    if loopy_opts.lang == 'opencl':
        return opencl_kernel_generator(loopy_opts, *args, **kwargs)
    if loopy_opts.lang == 'ispc':
        return ispc_kernel_generator(loopy_opts, *args, **kwargs)
    raise NotImplementedError()


class kernel_generator(object):

    """
    The base class for the kernel generators
    """

    def __init__(self, loopy_opts, name, kernels,
                 namestore,
                 external_kernels=[],
                 input_arrays=[],
                 output_arrays=[],
                 test_size=None,
                 auto_diff=False,
                 depends_on=[],
                 array_props={},
                 barriers=[],
                 extra_kernel_data=[],
                 extra_global_kernel_data=[],
                 extra_preambles=[],
                 is_validation=False,
                 fake_calls={},
                 mem_limits='',
                 for_testing=False):
        """
        Parameters
        ----------
        loopy_opts : :class:`LoopyOptions`
            The specified user options
        name : str
            The kernel name to use
        kernels : list of :class:`loopy.LoopKernel`
            The kernels / calls to wrap
        namestore: :class:`NameStore`
            The namestore object used in creation of this kernel.
            This is used to pull any extra data (e.g. the Jacobian row/col inds)
            as needed
        input_arrays : list of str
            The names of the input arrays of this kernel
        output_arrays : list of str
            The names of the output arrays of this kernel
        test_size : int
            If specified, the # of conditions to test
        auto_diff : bool
            If true, this will be used for automatic differentiation
        depends_on : list of :class:`kernel_generator`
            If supplied, this kernel depends on the supplied depencies
        array_props : dict
            Mapping of various switches to array names:
                doesnt_need_init
                    * Arrays in this list do not need initialization
                      [defined for host arrays only]
        barriers : list of tuples
            List of global memory barriers needed, (knl1, knl2, barrier_type)
        extra_kernel_data : list of :class:`loopy.ArrayBase`
            Extra kernel arguements to add to this kernel
        extra_global_kernel_data : list of :class:`loopy.ArrayBase`
            Extra kernel arguements to add _only_ to this kernel (and not any
            subkernels)
        extra_preambles: list of :class:`PreambleGen`
            Preambles to add to subkernels
        is_validation: bool [False]
            If true, this kernel generator is being used to validate pyJac
            Hence we need to save our output data to a file
        fake_calls: dict of str -> kernel_generator
            In some cases, e.g. finite differnce jacobians, we need to place a dummy
            call in the kernel that loopy will accept as valid.  Then it needs to
            be substituted with an appropriate call to the kernel generator's kernel
        mem_limits: str ['']
            Path to a .yaml file indicating desired memory limits that control the
            desired maximum amount of global / local / or constant memory that
            the generated pyjac code may allocate.  Useful for testing, or otherwise
            limiting memory usage during runtime. The keys of this file are the
            members of :class:`pyjac.kernel_utils.memory_manager.mem_type`
        for_testing: bool [False]
            If true, this kernel generator will be used for unit testing
        """

        self.compiler = None
        self.loopy_opts = loopy_opts
        self.array_split = arc.array_splitter(loopy_opts)
        self.lang = loopy_opts.lang
        self.mem_limits = mem_limits

        # Used for pinned memory kernels to enable splitting evaluation over multiple
        # kernel calls
        self.arg_name_maps = {p_size: 'per_run'}

        self.mem = memory_manager(self.lang, self.loopy_opts.order,
                                  self.array_split._have_split(),
                                  dev_type=self.loopy_opts.device_type)
        self.name = name
        self.kernels = kernels
        self.namestore = namestore
        self.seperate_kernels = loopy_opts.seperate_kernels
        self.test_size = test_size
        self.auto_diff = auto_diff

        # update the memory manager
        self.mem.add_arrays(in_arrays=input_arrays, out_arrays=output_arrays)

        self.type_map = {}
        from loopy.types import to_loopy_type
        self.type_map[to_loopy_type(np.float64)] = 'double'
        self.type_map[to_loopy_type(np.int32)] = 'int'
        self.type_map[to_loopy_type(np.int64)] = 'long int'

        self.filename = ''
        self.bin_name = ''
        self.header_name = ''
        self.file_prefix = ''

        self.depends_on = depends_on[:]
        self.array_props = array_props.copy()
        self.all_arrays = []
        self.barriers = barriers[:]

        # the base skeleton for sub kernel creation
        self.skeleton = """
        for j
            ${pre}
            for ${var_name}
                ${main}
            end
            ${post}
        end
        """

        # list of inames added to sub kernels
        self.inames = [global_ind]

        # list of iname domains added to subkernels
        self.iname_domains = ['0<={}<{{}}'.format(global_ind)]

        # extra kernel parameters to be added to subkernels
        self.extra_kernel_data = extra_kernel_data[:]
        # extra kernel parameters to be added only to this subkernel
        self.extra_global_kernel_data = extra_global_kernel_data[:]

        self.extra_preambles = extra_preambles[:]
        # check for Jacobian type
        if isinstance(namestore.jac, arc.jac_creator):
            # need to add the row / column inds
            self.extra_kernel_data.extend([self.namestore.jac_row_inds([''])[0],
                                           self.namestore.jac_col_inds([''])[0]])

            # and the preamble
            self.extra_preambles.append(lp_pregen.jac_indirect_lookup(
                self.namestore.jac_col_inds if self.loopy_opts.order == 'C'
                else self.namestore.jac_row_inds))

        # calls smuggled past loopy
        self.fake_calls = fake_calls.copy()
        if self.fake_calls:
            # compress into one kernel which we will call separately
            def __set(kgen):
                kgen.seperate_kernels = False
                for x in kgen.depends_on:
                    __set(x)
            __set(self)

        # set kernel attribute
        self.kernel = None
        # set testing
        self.for_testing = for_testing

    def apply_barriers(self, instructions, use_sub_barriers=True):
        """
        A method stud that can be overriden to apply synchonization barriers
        to vectorized code

        Parameters
        ----------

        instructions: list of str
            The instructions for this kernel

        use_sub_barriers: bool [True]
            If true, apply barriers from dependency kernel generators in
            :attr:`depends_on`

        Returns
        -------

        instructions : list of str
            The instructions passed in
        """
        return instructions

    def get_assumptions(self, test_size):
        """
        Returns a list of assumptions on the loop domains
        of generated subkernels

        Parameters
        ----------
        test_size : int or str
            In testing, this should be the integer size of the test data
            For production, this should the 'test_size' (or the corresponding)
            for the variable test size passed to the kernel

        Returns
        -------

        assumptions : list of str
            List of assumptions to apply to the generated sub kernel
        """

        assumpt_list = ['{0} > 0'.format(test_size)]
        # get vector width
        vec_width = self.loopy_opts.depth if self.loopy_opts.depth \
            else self.loopy_opts.width
        if bool(vec_width):
            assumpt_list.append('{0} mod {1} = 0'.format(
                test_size, vec_width))
        return assumpt_list

    def get_inames(self, test_size):
        """
        Returns the inames and iname_ranges for subkernels created using
        this generator

        Parameters
        ----------
        test_size : int or str
            In testing, this should be the integer size of the test data
            For production, this should the 'test_size' (or the corresponding)
            for the variable test size passed to the kernel

        Returns
        -------
        inames : list of str
            The string inames to add to created subkernels by default
        iname_domains : list of str
            The iname domains to add to created subkernels by default
        """

        return self.inames, [self.iname_domains[0].format(test_size)]

    def add_depencencies(self, k_gens):
        """
        Adds the supplied :class:`kernel_generator`s to this
        one's dependency list.  Functionally this means that this kernel
        generator will know how to compile and execute functions
        from the dependencies

        Parameters
        ----------
        k_gens : list of :class:`kernel_generator`
            The dependencies to add to this kernel
        """

        self.depends_on.extend(k_gens)

    def _make_kernels(self):
        """
        Turns the supplied kernel infos into loopy kernels,
        and vectorizes them!

        Parameters
        ----------
        None

        Returns
        -------
        None
        """

        # TODO: need to update loopy to allow pointer args
        # to functions, in the meantime use a Template

        # now create the kernels!
        self.target = lp_utils.get_target(self.lang, self.loopy_opts.device,
                                          self.compiler)
        for i, info in enumerate(self.kernels):
            # if external, or already built
            if isinstance(info, lp.LoopKernel):
                continue
            # create kernel from k_gen.knl_info
            self.kernels[i] = self.make_kernel(info, self.target, self.test_size)
            # apply vectorization
            self.kernels[i] = self.apply_specialization(
                self.loopy_opts,
                info.var_name,
                self.kernels[i],
                vecspec=info.vectorization_specializer,
                can_vectorize=info.can_vectorize)

            # update the kernel args
            self.kernels[i] = self.array_split.split_loopy_arrays(
                self.kernels[i])

            # and add a mangler
            # func_manglers.append(create_function_mangler(kernels[i]))

            # set the editor
            self.kernels[i] = lp_utils.set_editor(self.kernels[i])

        # and finally register functions
        # for func in func_manglers:
        #    knl = lp.register_function_manglers(knl, [func])

        # need to call make_kernels on dependencies
        for x in self.depends_on:
            x._make_kernels()

    def __copy_deps(self, scan_path, out_path, change_extension=True):
        """
        Convenience function to copy the dependencies of this
        :class:`kernel_generator` to our own output path

        Parameters
        ----------

        scan_path : str
            The path the dependencies were written to
        out_path : str
            The path this generator is writing to
        change_ext : bool
            If True, any dependencies that do not end with the proper file
            extension, see :any:`utils.file_ext`

        """
        deps = [x for x in os.listdir(scan_path) if os.path.isfile(
            os.path.join(scan_path, x)) and not x.endswith('.in')]
        for dep in deps:
            dep_dest = dep
            dep_is_header = dep.endswith('.h')
            ext = (utils.file_ext[self.lang] if not dep_is_header
                   else utils.header_ext[self.lang])
            if change_extension and not dep.endswith(ext):
                dep_dest = dep[:dep.rfind('.')] + ext
            shutil.copyfile(os.path.join(scan_path, dep),
                            os.path.join(out_path, dep_dest))

    def generate(self, path, data_order=None, data_filename='data.bin',
                 for_validation=False):
        """
        Generates wrapping kernel, compiling program (if necessary) and
        calling / executing program for this kernel

        Parameters
        ----------
        path : str
            The output path
        data_order : {'C', 'F'}f
            If specified, the ordering of the binary input data
            which may differ from the loopy order
        data_filename : Optional[str]
            If specified, the path to the data file for reading / execution
            via the command line
        for_validation: bool [False]
            If True, this kernel is being generated to validate pyJac, hence we need
            to save output data to a file

        Returns
        -------
        None
        """
        utils.create_dir(path)
        self._make_kernels()
        max_per_run = self._generate_wrapping_kernel(path)
        self._generate_compiling_program(path)
        self._generate_calling_program(path, data_filename, max_per_run,
                                       for_validation=for_validation)
        self._generate_calling_header(path)
        self._generate_common(path)

        # finally, copy any dependencies to the path
        lang_dir = os.path.join(script_dir, self.lang)
        self.__copy_deps(lang_dir, path, change_extension=False)

    def _generate_common(self, path):
        """
        Creates the common files (used by all target languages) for this
        kernel generator

        Parameters
        ----------
        path : str
            The output path for the common files

        Returns
        -------
        None
        """

        common_dir = os.path.join(script_dir, 'common')
        # get the initial condition reader
        with open(os.path.join(common_dir,
                               'read_initial_conditions.c.in'), 'r') as file:
            file_src = Template(file.read())

        with filew.get_file(os.path.join(path, 'read_initial_conditions'
                                         + utils.file_ext[self.lang]),
                            self.lang,
                            use_filter=False) as file:
            file.add_lines(file_src.safe_substitute(
                mechanism='mechanism' + utils.header_ext[self.lang],
                vectorization='vectorization' + utils.header_ext[self.lang]))

        # and any other deps
        self.__copy_deps(common_dir, path)

    def _get_pass(self, argv, include_type=True, is_host=True, postfix=''):
        """
        Simple helper method to get the string for passing an arguement
        to a method (or for the method definition)

        Parameters
        ----------
        argv : :class:`loopy.KernelArgument`
            The arguement to pass
        include_type : bool
            If True, include the C-type in the pass string [Default:True]
        postfix : str
            Optional postfix to append to the variable name [Default:'']
        """
        prefix = 'h_' if is_host else 'd_'
        return '{type}{prefix}{name}'.format(
            type=self.type_map[argv.dtype] + '* ' if include_type else '',
            prefix=prefix,
            name=argv.name + postfix)

    def _generate_calling_header(self, path):
        """
        Creates the header file for this kernel

        Parameters
        ----------
        path : str
            The output path for the header file

        Returns
        -------
        None
        """
        assert self.filename or self.bin_name, ('Cannot generate calling '
                                                'header before wrapping kernel'
                                                ' is generated...')
        with open(os.path.join(script_dir, self.lang,
                               'kernel.h.in'), 'r') as file:
            file_src = Template(file.read())

        self.header_name = os.path.join(path, self.file_prefix + self.name + '_main'
                                        + utils.header_ext[self.lang])
        with filew.get_file(os.path.join(self.header_name), self.lang,
                            use_filter=False) as file:
            file.add_lines(file_src.safe_substitute(
                input_args=', '.join([self._get_pass(next(
                    x for x in self.mem.arrays if x.name == a))
                    for a in self.mem.host_arrays
                    if not any(x.name == a for x in self.mem.host_constants)]),
                knl_name=self.name))

    def _special_kernel_subs(self, file_src):
        """
        Substitutes kernel template parameters that are specific to a
        target languages, to be specialized by subclasses of the
        :class:`kernel_generator`

        Parameters
        ----------
        file_src : Template
            The kernel source template to substitute into

        Returns
        -------
        new_file_src : str
            An updated kernel source string to substitute general template
            parameters into
        """
        return file_src

    def _special_wrapper_subs(self, file_src):
        """
        Substitutes wrapper kernel template parameters that are specific to a
        target languages, to be specialized by subclasses of the
        :class:`kernel_generator`

        Parameters
        ----------
        file_src : Template
            The kernel source template to substitute into

        Returns:
        new_file_src : Template
            An updated kernel source template to substitute general template
            parameters into
        """
        return file_src

    def _set_sort(self, arr):
        return sorted(set(arr), key=lambda x: arr.index(x))

    def _generate_calling_program(self, path, data_filename, max_per_run,
                                  for_validation=False):
        """
        Needed for all languages, this generates a simple C file that
        reads in data, sets up the kernel call, executes, etc.

        Parameters
        ----------
        path : str
            The output path to write files to
        data_filename : str
            The path to the data file for command line input
        max_per_run: int
            The maximum # of initial conditions that can be evaluated per kernel
            call based on memory limits
        for_validation: bool [False]
            If True, this kernel is being generated to validate pyJac, hence we need
            to save output data to a file

        Returns
        -------
        None
        """

        assert self.filename or self.bin_name, (
            'Cannot generate calling program before wrapping kernel '
            'is generated...')

        # find definitions
        mem_declares = self.mem.get_defns()

        # and input args

        # these are the args in the kernel defn
        knl_args = ', '.join([self._get_pass(
            next(x for x in self.mem.arrays if x.name == a))
            for a in self.mem.host_arrays
            if not any(x.name == a for x in self.mem.host_constants)])
        # these are the args passed to the kernel (exclude type)
        input_args = ', '.join([self._get_pass(
            next(x for x in self.mem.arrays if x.name == a),
            include_type=False) for a in self.mem.host_arrays
            if not any(x.name == a for x in self.mem.host_constants)])
        # these are passed from the main method (exclude type, add _local
        # postfix)
        local_input_args = ', '.join([self._get_pass(
            next(x for x in self.mem.arrays if x.name == a),
            include_type=False,
            postfix='_local') for a in self.mem.host_arrays
            if not any(x.name == a for x in self.mem.host_constants)])
        # create doc strings
        knl_args_doc = []
        knl_args_doc_template = Template(
            """
${name} : ${type}
    ${desc}
""")
        logger = logging.getLogger(__name__)
        for x in [y for y in self.mem.in_arrays if not any(
                z.name == y for z in self.mem.host_constants)]:
            if x == 'phi':
                knl_args_doc.append(knl_args_doc_template.safe_substitute(
                    name=x, type='double*', desc='The state vector'))
            elif x == 'P_arr':
                knl_args_doc.append(knl_args_doc_template.safe_substitute(
                    name=x, type='double*', desc='The array of pressures'))
            elif x == 'V_arr':
                knl_args_doc.append(knl_args_doc_template.safe_substitute(
                    name=x, type='double*', desc='The array of volumes'))
            elif x == 'dphi':
                knl_args_doc.append(knl_args_doc_template.safe_substitute(
                    name=x, type='double*', desc=('The time rate of change of'
                                                  'the state vector, in '
                                                  '{}-order').format(
                        self.loopy_opts.order)))
            elif x == 'jac':
                knl_args_doc.append(knl_args_doc_template.safe_substitute(
                    name=x, type='double*', desc=(
                        'The Jacobian of the time-rate of change of the state vector'
                        ' in {}-order').format(
                        self.loopy_opts.order)))
            else:
                logger.warn('Argument documentation not found for arg {}'.format(x))

        knl_args_doc = '\n'.join(knl_args_doc)
        # memory transfers in
        mem_in = self.mem.get_mem_transfers_in()
        # memory transfers out
        mem_out = self.mem.get_mem_transfers_out()
        # memory allocations
        mem_allocs = self.mem.get_mem_allocs()
        # input allocs
        local_allocs = self.mem.get_mem_allocs(True)
        # read args are those that aren't initalized elsewhere
        read_args = ', '.join(['h_' + x + '_local' for x in self.mem.in_arrays
                               if x in ['phi', 'P_arr', 'V_arr']])
        # memory frees
        mem_frees = self.mem.get_mem_frees()
        # input frees
        local_frees = self.mem.get_mem_frees(True)

        # get template
        with open(os.path.join(script_dir, self.lang,
                               'kernel.c.in'), 'r') as file:
            file_src = file.read()

        # specialize for language
        file_src = self._special_kernel_subs(file_src)

        # get data output
        if for_validation:
            num_outputs = len(self.mem.out_arrays)
            output_paths = ', '.join(['"{}"'.format(x + '.bin')
                                      for x in self.mem.out_arrays])
            outputs = ', '.join(['h_{}_local'.format(x)
                                 for x in self.mem.out_arrays])
            # get lp array map
            out_arrays = [next(x for x in self.mem.arrays if x.name == y)
                          for y in self.mem.out_arrays]
            output_sizes = ', '.join([str(self.mem._get_size(
                x, include_item_size=False)) for x in out_arrays])
        else:
            num_outputs = 0
            output_paths = ""
            outputs = ''
            output_sizes = ''

        with filew.get_file(os.path.join(path, self.name + '_main' + utils.file_ext[
                self.lang]), self.lang, use_filter=False) as file:
            file.add_lines(subs_at_indent(
                file_src,
                mem_declares=mem_declares,
                knl_args=knl_args,
                knl_args_doc=knl_args_doc,
                knl_name=self.name,
                input_args=input_args,
                local_input_args=local_input_args,
                mem_transfers_in=mem_in,
                mem_transfers_out=mem_out,
                mem_allocs=mem_allocs,
                mem_frees=mem_frees,
                read_args=read_args,
                order=self.loopy_opts.order,
                data_filename=data_filename,
                local_allocs=local_allocs,
                local_frees=local_frees,
                max_per_run=max_per_run,
                num_outputs=num_outputs,
                output_paths=output_paths,
                outputs=outputs,
                output_sizes=output_sizes
            ))

    def _generate_compiling_program(self, path):
        """
        Needed for some languages (e.g., OpenCL) this may be overriden in
        subclasses to generate a program that compilers the kernel

        Parameters
        ----------
        path : str
            The output path for the compiling program

        Returns
        -------
        None
        """

        pass

    def __migrate_locals(self, kernel, ldecls):
        """
        Migrates local variables in :param:`ldecls` to the arguements of the
        given :param:`kernel`

        Parameters
        ----------
        kernel: :class:`loopy.LoopKernel`
            The kernel to modify
        ldecls: list of :class:`loopy.TemporaryVariable` or :class:`cgen.CLLocal`
            The local variables to migrate

        Returns
        -------
        mod: :class:`loopy.LoopKernel`
            A modified kernel with the given local variables moved from the
            :attr:`loopy.LoopKernel.temporary_variables` to the kernel's
            :attr:`loopy.LoopKernel.args`

        """
        class TemporaryArg(lp.TemporaryVariable, lp.KernelArgument):
            # TODO: implement this in loopy
            # fix to avoid the is_written check in decl_info
            def decl_info(self, target, is_written, index_dtype,
                          shape_override=None):
                return super(TemporaryArg, self).decl_info(
                    target, index_dtype)

            # and sneak __local's past loopy
            def get_arg_decl(self, ast_builder, name_suffix, shape, dtype,
                             is_written):
                from cgen.opencl import CLLocal
                from loopy.target.opencl import OpenCLCASTBuilder
                if self.scope == scopes.GLOBAL:
                    return CLLocal(
                        super(OpenCLCASTBuilder, ast_builder).
                        get_global_arg_decl(
                            self.name + name_suffix, shape, dtype, is_written))
                else:
                    from loopy import LoopyError
                    raise LoopyError(
                        "unexpected request for argument declaration of "
                        "non-global temporary")

        def __argify(temp):
            if isinstance(temp, lp.TemporaryVariable):
                return TemporaryArg(
                    scopes=scopes.GLOBAL,
                    **{k: v for k, v in six.iteritems(vars(temp))
                       if k in ['name', 'shape', 'dtype']})
            # turn CLLocal or the like back into a temporary variable
            from loopy.target.c import POD
            # find actual decl for dtype and name
            while not isinstance(temp, POD):
                temp = temp.subdecl
            return TemporaryArg(temp.name, scope=scopes.GLOBAL, dtype=temp.dtype,
                                shape=(1,))
        # migrate locals to kernel args
        return kernel.copy(
            args=kernel.args[:] + [__argify(x) for x in ldecls],
            temporary_variables={
                key: val for key, val in six.iteritems(
                    kernel.temporary_variables) if not any(
                    key in str(l) for l in ldecls)})

    def __get_kernel_defn(self, knl=None, passed_locals=[]):
        """
        Returns the kernel definition string for this :class:`kernel_generator`,
        taking into account any migrated local variables

        Note: relies on building steps that occur in
        :func:`_generate_wrapping_kernel` -- will raise an error if called before
        this method

        Parameters
        ----------
        knl: None
            If supplied, this is used instead of the generated kernel
        passed_locals: list of :class:`cgen.CLLocal`
            __local variables declared in the wrapping kernel scope, that must
            be passed into this kernel, as __local defn's in subfunctions
            are not well defined, `function qualifiers in OpenCL <https://www.khronos.org/registry/OpenCL/sdk/1.2/docs/man/xhtml/functionQualifiers.html>` # noqa

        Returns
        -------
        defn: str
            The kernel definition
        """

        if self.kernel is None and knl is None:
            raise Exception('Must call _generate_wrapping_kernel first')

        if knl is None:
            knl = self.kernel
            if self.extra_global_kernel_data:
                knl = knl.copy(args=self.extra_global_kernel_data + self.kernel.args)
        if passed_locals:
            knl = self.__migrate_locals(knl, passed_locals)
        defn_str = lp_utils.get_header(knl)
        return defn_str[:defn_str.index(';')]

    def _get_kernel_call(self, knl=None, passed_locals=[]):
        """
        Returns a function call for the given kernel :param:`knl` to be used
        as an instruction.

        If :param:`knl` is None, returns the kernel call for
        this :class:`kernel_generator`

        Parameters
        ----------
        knl: :class:`loopy.LoopKernel`
            The loopy kernel to generate a call for
        passed_locals: list of :class:`cgen.CLLocal`
            __local variables declared in the wrapping kernel scope, that must
            be passed into this kernel, as __local defn's in subfunctions
            are not well defined, `function qualifiers in OpenCL <https://www.khronos.org/registry/OpenCL/sdk/1.2/docs/man/xhtml/functionQualifiers.html>` # noqa

        Returns
        -------
        call: str
            The resulting function call
        """

        # default is the generated kernel
        if knl is None:
            args = self.kernel_data + [
                x for x in self.extra_global_kernel_data + self.extra_kernel_data
                if isinstance(x, lp.KernelArgument)]
            if passed_locals:
                # put a dummy object that we can reference the name of in the
                # arguements
                args += [type('', (object,), {'name': l.subdecl.name})
                         for l in passed_locals]
            name = self.name
        else:
            # otherwise used passed kernel
            if passed_locals:
                knl = self.__migrate_locals(knl, passed_locals)
            args = knl.args
            name = knl.name

        args = [x.name for x in args]

        return Template("${name}(${args});\n").substitute(
            name=name,
            args=', '.join(args)
            )

    def _generate_wrapping_kernel(self, path, instruction_store=None,
                                  as_dummy_call=False):
        """
        Generates a wrapper around the various subkernels in this
        :class:`kernel_generator` (rather than working through loopy's fusion)

        Parameters
        ----------
        path : str
            The output path to write files to
        instruction_store: dict [None]
            If supplied, store the generated instructions for this kernel
            in this store to avoid duplicate work
        as_dummy_call: bool [False]
            If True, this is being generated as a dummy call smuggled past loopy
            e.g., for a Finite Difference jacobian call to the species rates kernel
            Hence, we need to add any :attr:`extra_kernel_data` to our kernel defn

        Returns
        -------
        max_per_run: int
            The maximum number of initial conditions that can be executed per
            kernel call
        """

        from loopy.types import AtomicNumpyType, to_loopy_type

        assert all(
            isinstance(x, lp.LoopKernel) for x in self.kernels), (
            'Cannot generate wrapper before calling _make_kernels')

        sub_instructions = {} if instruction_store is None else instruction_store
        if self.depends_on:
            # generate wrappers for dependencies
            for x in self.depends_on:
                x._generate_wrapping_kernel(
                    path, instruction_store=sub_instructions,
                    as_dummy_call=x in self.fake_calls)

        self.file_prefix = ''
        if self.auto_diff:
            self.file_prefix = 'ad_'

        # first, load the wrapper as a template
        with open(os.path.join(
                script_dir,
                self.lang,
                'wrapping_kernel{}.in'.format(utils.file_ext[self.lang])),
                'r') as file:
            file_str = file.read()
            file_src = Template(file_str)

        # Find the list of all arguements needed for this kernel:
        # Scan through all our kernels and compile the args
        kernel_data = []
        defines = [arg for dummy in self.kernels for arg in dummy.args]

        # get read_only variables
        read_only = list(
            set(arg.name for dummy in self.kernels for arg in dummy.args
                if not any(
                    arg.name in d.get_written_variables() for d in self.kernels)
                and not isinstance(arg, lp.ValueArg)))

        # find problem_size
        problem_size = next((x for x in defines if x == p_size), None)

        # remove other value args
        defines = [x for x in defines if not isinstance(x, lp.ValueArg)]

        # check for dupicates
        nameset = sorted(set(d.name for d in defines))
        for name in nameset:
            same_name = []
            for x in defines:
                if x.name == name and not any(x == y for y in same_name):
                    same_name.append(x)
            if len(same_name) != 1:
                # need to see if differences are resolvable
                atomic = next((x for x in same_name if
                               isinstance(x.dtype, AtomicNumpyType)), None)

                def __raise():
                    raise Exception('Cannot resolve different arguements of '
                                    'same name: {}'.format(', '.join(
                                        str(x) for x in same_name)))

                if atomic is None or len(same_name) > 2:
                    # if we don't have an atomic, or we have multiple different
                    # args of the same name...
                    __raise()

                other = next(x for x in same_name if x != atomic)

                # check that all other properties are the same
                if other != atomic and other.copy(
                        dtype=to_loopy_type(other.dtype, for_atomic=True,
                                            target=self.target)) != atomic:
                    __raise()

                # otherwise, they're the same and the only difference is the
                # the atomic.
                # Next, we try to copy all the other kernels with this arg in it
                # with the atomic arg
                for i, knl in enumerate(self.kernels):
                    if other in knl.args:
                        self.kernels[i] = knl.copy(args=[
                            x if x != other else atomic for x in knl.args])

                same_name.remove(other)

            same_name = same_name.pop()
            kernel_data.append(same_name)

        # check (non-private) temporary variable duplicates
        temps = [arg for dummy in self.kernels
                 for arg in dummy.temporary_variables.values()
                 if isinstance(arg, lp.TemporaryVariable) and
                 arg.scope != lp.temp_var_scope.PRIVATE and
                 arg.scope != lp.auto]
        copy = temps[:]
        temps = []
        for name in sorted(set(x.name for x in copy)):
            same_names = [x for x in copy if x.name == name]
            if len(same_names) > 1:
                if not all(x == same_names[0] for x in same_names[1:]):
                    raise Exception('Cannot resolve different arguements of '
                                    'same name: {}'.format(', '.join(
                                        str(x) for x in same_names)))
            temps.append(same_names[0])

        # add problem size arg to front
        if problem_size is not None:
            kernel_data.insert(0, problem_size)
        # and save
        self.kernel_data = kernel_data[:]

        # update memory args
        self.mem.add_arrays(kernel_data)

        # generate the kernel definition
        self.vec_width = self.loopy_opts.depth
        if not bool(self.vec_width):
            self.vec_width = self.loopy_opts.width
        if not bool(self.vec_width):
            self.vec_width = 0

        # keep track of local / global / constant memory allocations
        mem_types = defaultdict(lambda: list())
        # find if we need to pass constants in via global args
        for i, k in enumerate(self.kernels):
            # before generating, get memory types
            for a in (x for x in k.args if not isinstance(x, lp.ValueArg)):
                if a not in mem_types[memory_type.m_global]:
                    mem_types[memory_type.m_global].append(a)
            for a, v in six.iteritems(k.temporary_variables):
                # check scope to find type
                if v.scope == lp.temp_var_scope.LOCAL:
                    if v not in mem_types[memory_type.m_local]:
                        mem_types[memory_type.m_local].append(v)
                elif v.scope == lp.temp_var_scope.GLOBAL:
                    if v not in mem_types[memory_type.m_constant]:
                        # for opencl < 2.0, a constant global can only be a
                        # __constant
                        mem_types[memory_type.m_constant].append(v)

            # look for jacobian indirect lookup in preambles
            lookup = next((pre for pre in k.preamble_generators if isinstance(
                pre, lp_pregen.jac_indirect_lookup)), None)
            if lookup and lookup.array not in mem_types[memory_type.m_constant]:
                # also need to include the lookup array in consideration
                mem_types[memory_type.m_constant].append(lookup.array)

        # check if we're over our constant memory limit
        mem_limits = memory_limits.get_limits(
            self.loopy_opts, mem_types, string_strides=self.mem.string_strides,
            input_file=self.mem_limits,
            limit_int_overflow=self.loopy_opts.limit_int_overflow)
        data_size = len(kernel_data)
        read_size = len(read_only)
        if not mem_limits.can_fit():
            # we need to convert our __constant temporary variables to
            # __global kernel args until we can fit
            type_changes = defaultdict(lambda: list())
            # we can't remove the sparse indicies as we can't pass pointers
            # to loopy preambles
            gtemps = [x for x in temps if 'sparse_jac' not in x.name]
            # sort by largest size
            gtemps = sorted(gtemps, key=lambda x: np.prod(x.shape), reverse=True)
            type_changes[memory_type.m_global].append(gtemps[0])
            gtemps = gtemps[1:]
            while not mem_limits.can_fit(with_type_changes=type_changes):
                if not gtemps:
                    logger = logging.getLogger(__name__)
                    logger.exception('Cannot fit kernel {} in memory'.format(
                        self.name))
                    break

                type_changes[memory_type.m_global].append(gtemps[0])
                gtemps = gtemps[1:]

            # once we've converted enough, we need to physically change these
            for x in [v for arrs in type_changes.values() for v in arrs]:
                kernel_data.append(
                    lp.GlobalArg(x.name, dtype=x.dtype, shape=x.shape))
                read_only.append(kernel_data[-1].name)
                self.mem.host_constants.append(x)
                self.kernel_data.append(kernel_data[-1])

            # and update the types
            for v in self.mem.host_constants:
                mem_types[memory_type.m_constant].remove(v)
                mem_types[memory_type.m_global].append(v)

            mem_limits = memory_limits.get_limits(
                self.loopy_opts, mem_types, string_strides=self.mem.string_strides,
                input_file=self.mem_limits,
                limit_int_overflow=self.loopy_opts.limit_int_overflow)

        # update the memory manager with new args / input arrays
        if len(kernel_data) != data_size:
            self.mem.add_arrays(kernel_data[data_size:],
                                in_arrays=read_only[read_size:])

        # create a dummy kernel to get the defn string
        inames, _ = self.get_inames(0)

        # domains
        domains = []
        for iname in ['i'] + inames:
            domains.append('{{[{iname}]: 0 <= {iname} < {size}}}'.format(
                iname=iname,
                size=self.vec_width))

        # assign to non-readonly to prevent removal
        def _name_assign(arr, use_atomics=True):
            if arr.name not in read_only and not \
                    isinstance(arr, lp.ValueArg):
                return arr.name + '[{ind}] = 0 {atomic}'.format(
                    ind=', '.join(['0'] * len(arr.shape)),
                    atomic='{atomic}'
                           if isinstance(arr.dtype, AtomicNumpyType) and use_atomics
                           else '')
            return ''

        if as_dummy_call:
            # add extra kernel args
            kernel_data.extend([x for x in self.extra_kernel_data
                                if isinstance(x, lp.KernelArgument)])
        knl = lp.make_kernel(domains,
                             '\n'.join(_name_assign(arr)
                                       for arr in kernel_data),
                             kernel_data[:],
                             name=self.name,
                             target=self.target)
        # force vector width
        if self.vec_width != 0 and not self.loopy_opts.is_simd:
            ggs = vecwith_fixer(knl.copy(), self.vec_width)
            knl = knl.copy(overridden_get_grid_sizes_for_insn_ids=ggs)

        self.kernel = knl.copy()

        # and finally, generate the kernel code
        preambles = []
        extra_kernels = []
        inits = []
        instructions = []
        local_decls = []

        def _update_for_host_constants(kernel, return_new_args=False):
            """
            Moves temporary variables to global arguments based on the
            host constants for this kernel
            """
            transferred = set([const.name for const in self.mem.host_constants
                               if const.name in kernel.temporary_variables])
            # need to transfer these to arguments
            if transferred:
                # filter temporaries
                new_temps = {t: v for t, v in six.iteritems(
                             kernel.temporary_variables) if t not in transferred}
                # create new args
                new_args = [lp.GlobalArg(
                    t, shape=v.shape, dtype=v.dtype, order=v.order,
                    dim_tags=v.dim_tags)
                    for t, v in six.iteritems(kernel.temporary_variables)
                    if t in transferred]
                if return_new_args:
                    return new_args
                return kernel.copy(
                    args=kernel.args + new_args, temporary_variables=new_temps)
            elif not return_new_args:
                return kernel

        def _get_func_body(cgr, subs={}):
            """
            Returns the function declaration w/o initializers or preambles
            from a :class:`loopy.GeneratedProgram`
            """
            # get body
            if isinstance(cgr.ast, cgen.FunctionBody):
                body = str(cgr.ast)
            else:
                body = str(cgr.ast.contents[-1])

            # apply any substitutions
            for k, v in six.iteritems(subs):
                body = body.replace(k, v)

            # feed through get_code to get any corrections
            return lp_utils.get_code(body, self.loopy_opts)

        def _hoist_local_decls(k):
            # create kernel definition substitutions
            knl_defn = self.__get_kernel_defn(k)
            local_knl_defn = self.__get_kernel_defn(
                k, passed_locals=ldecls)
            subs = {knl_defn: local_knl_defn}
            subs.update(**{str(x): '' for x in ldecls})
            return subs

        if self.fake_calls:
            extra_fake_kernels = {x: [] for x in self.fake_calls}

        from cgen.opencl import CLLocal
        # split into bodies, preambles, etc.
        for i, k, in enumerate(self.kernels):
            if k.name in sub_instructions:
                # avoid regeneration if possible
                pre, init, extra, ldecls, insns = sub_instructions[k.name]
                if self.seperate_kernels:
                    # need to regenerate the call here, in the case that there was
                    # a difference in the host_constants in the sub kernel
                    k = _update_for_host_constants(k)
                    # get call w/ migrated locals
                    insns = self._get_kernel_call(k, passed_locals=ldecls)
                    # and generate code / func body
                    cgr = lp.generate_code_v2(k)
                    assert len(cgr.device_programs) == 1
                    subs = {}
                    if ldecls:
                        subs = _hoist_local_decls(k)
                    extra = _get_func_body(cgr.device_programs[0],
                                           subs)

                if self.fake_calls:
                    # update host constants in subkernel
                    new_args = _update_for_host_constants(k, True)
                    # find out which kernel this belongs to
                    sub = next(x for x in self.depends_on
                               if k.name in [y.name for y in x.kernels])
                    # update sub for host constants
                    if new_args:
                        sub.kernel = sub.kernel.copy(args=sub.kernel.args + [
                            x for x in new_args if x.name not in
                            set([y.name for y in sub.kernel.args])])
                    # and add the instructions to this fake kernel
                    extra_fake_kernels[sub].append(insns)
                    # and clear insns
                    insns = ''

                if insns:
                    instructions.append(insns)
                if pre and pre not in preambles:
                    preambles.extend(pre)
                if init:
                    # filter out any host constants in sub inits
                    init = [x for x in init if not any(n in x for n in read_only)]
                    inits.extend(init)
                if extra and extra not in extra_kernels:
                    # filter out any known extras
                    extra_kernels.append(extra)
                if ldecls:
                    ldecls = [x for x in ldecls if not any(
                                str(x) == str(l) for l in local_decls)]
                    local_decls.extend(ldecls)
                continue

            # check to see if any of our temporary variables are host constants
            if self.seperate_kernels:
                k = _update_for_host_constants(k)

            cgr = lp.generate_code_v2(k)
            # grab preambles
            preamble_list = []
            for _, preamble in cgr.device_preambles:
                if preamble not in preambles:
                    preamble_list.append(preamble)
            # and add to global list
            preambles.extend(preamble_list)

            # now scan device program
            assert len(cgr.device_programs) == 1
            cgr = cgr.device_programs[0]
            init_list = []
            if isinstance(cgr.ast, cgen.Collection):
                # look for preambles
                for item in cgr.ast.contents:
                    # initializers go in the preamble
                    if isinstance(item, cgen.Initializer):
                        def _rec_check_name(decl):
                            if 'name' in vars(decl):
                                return decl.name in read_only
                            elif 'subdecl' in vars(decl):
                                return _rec_check_name(decl.subdecl)
                            return False
                        # check for migrated constant
                        if _rec_check_name(item.vdecl):
                            continue
                        if str(item) not in inits:
                            init_list.append(str(item))

                    # blanklines and bodies can be ignored (as they will be added
                    # below)
                    elif not (isinstance(item, cgen.Line)
                              or isinstance(item, cgen.FunctionBody)):
                        raise NotImplementedError(type(item))
            # and add to inits
            inits.extend(init_list)

            # need to strip out any declaration of a __local variable as these
            # must be in the kernel scope

            # NOTE: this entails hoisting local declarations up to the wrapping
            # kernel for non-separated OpenCL kernels as __local variables in
            # sub-functions are not well defined in the standard:
            # https://www.khronos.org/registry/OpenCL/sdk/1.2/docs/man/xhtml/functionQualifiers.html # noqa
            def partition(l, p):
                return reduce(lambda x, y: x[
                    not p(y)].append(y) or x, l, ([], []))
            ldecls, body = partition(cgr.body_ast.contents,
                                     lambda x: isinstance(x, CLLocal))

            subs = {}
            if ldecls and self.seperate_kernels and not instruction_store:
                # need to check for any locals in top level kernels
                subs = _hoist_local_decls(k)

            # have to do a string compare for proper equality testing
            local_decls.extend([x for x in ldecls if not any(
                str(x) == str(y) for y in local_decls)])

            if not self.seperate_kernels:
                cgr.body_ast = cgr.body_ast.__class__(contents=body)
                # leave a comment to distinguish the name
                # and put the body in
                instructions.append('// {name}\n{body}\n'.format(
                    name=k.name, body=str(cgr.body_ast)))
            else:
                # we need to place the call in the instructions and the extra kernels
                # in their own array
                extra_kernels.append(_get_func_body(cgr, subs))
                # additionally, we need to hoist the local declarations to the call
                instructions.append(self._get_kernel_call(
                    k, passed_locals=ldecls))

            if instruction_store is not None:
                assert k.name not in instruction_store
                instruction_store[k.name] = (preamble_list, init_list,
                                             extra_kernels[-1][:] if extra_kernels
                                             else [], ldecls,
                                             instructions[-1][:])

        # fix extra fake kernels
        for gen in self.fake_calls:
            dep = self.fake_calls[gen]
            # update host constants in subkernel
            knl = _update_for_host_constants(gen.kernel)
            # replace call in instructions to call to kernel
            knl_call = gen._get_kernel_call(knl=knl, passed_locals=local_decls)
            instructions = [x.replace(dep, knl_call[:-2]) for x in instructions]
            # and put the kernel in the extra's
            sub_instructions = extra_fake_kernels[gen]
            # apply barriers
            sub_instructions = gen.apply_barriers(sub_instructions)
            code = subs_at_indent("""
${defn}
{
    ${insns}
}""", defn=gen.__get_kernel_defn(knl=knl,
                                 passed_locals=local_decls),
                                 insns='\n'.join(sub_instructions))
            # and place within a single extra kernel
            extra_kernels.append(lp_utils.get_code(code, self.loopy_opts))

        # insert barriers if any
        instructions = self.apply_barriers(instructions,
                                           use_sub_barriers=not self.fake_calls)

        # add local declaration to beginning of instructions
        instructions[0:0] = [str(x) for x in local_decls]

        # join to str
        instructions = '\n'.join(instructions)
        preamble = '\n'.join(textwrap.dedent(x) for x in preambles + inits)

        file_src = self._special_wrapper_subs(file_src)

        self.filename = os.path.join(
            path,
            self.file_prefix + self.name + utils.file_ext[self.lang])
        # create the file
        with filew.get_file(
                self.filename, self.lang, include_own_header=True) as file:
            instructions = _find_indent(file_str, 'body', instructions)
            preamble = _find_indent(file_str, 'preamble', preamble)
            lines = file_src.safe_substitute(
                defines='',
                preamble=preamble,
                func_define=self.__get_kernel_defn(),
                body=instructions,
                extra_kernels='\n'.join(extra_kernels)).split('\n')

            if self.auto_diff:
                lines = [x.replace('double', 'adouble') for x in lines]
            file.add_lines(lines)

        # and the header file (only include self now, as we're using embedded
        # kernels)
        headers = [self.__get_kernel_defn() + utils.line_end[self.lang]]
        with filew.get_header_file(
            os.path.join(path, self.file_prefix + self.name +
                         utils.header_ext[self.lang]), self.lang) as file:

            lines = '\n'.join(headers).split('\n')
            if self.auto_diff:
                file.add_headers('adept.h')
                file.add_lines('using adept::adouble;\n')
                lines = [x.replace('double', 'adouble') for x in lines]
            file.add_lines(lines)

        max_per_run = mem_limits.can_fit(memory_type.m_global)
        # normalize to divide evenly into vec_width
        if self.vec_width != 0:
            max_per_run = np.floor(max_per_run / self.vec_width) * self.vec_width

        return int(max_per_run)

    def remove_unused_temporaries(self, knl):
        """
        Convenience method to remove unused temporary variables from created
        :class:`loopy.LoopKernel`'s

        ...with exception of the arrays used in the preambles
        """
        new_args = []

        exp_knl = lp.expand_subst(knl)

        refd_vars = set(knl.all_params())
        for insn in exp_knl.instructions:
            refd_vars.update(insn.dependency_names())

        from loopy.kernel.array import ArrayBase, FixedStrideArrayDimTag
        from loopy.symbolic import get_dependencies
        from itertools import chain

        def tolerant_get_deps(expr, parse=False):
            if expr is None or expr is lp.auto:
                return set()
            if parse and isinstance(expr, tuple):
                from loopy.kernel.array import _pymbolic_parse_if_necessary
                expr = tuple(_pymbolic_parse_if_necessary(x) for x in expr)
            return get_dependencies(expr)

        for ary in chain(knl.args, six.itervalues(knl.temporary_variables)):
            if isinstance(ary, ArrayBase):
                refd_vars.update(
                    tolerant_get_deps(ary.shape)
                    | tolerant_get_deps(ary.offset, parse=True))

                for dim_tag in ary.dim_tags:
                    if isinstance(dim_tag, FixedStrideArrayDimTag):
                        refd_vars.update(
                            tolerant_get_deps(dim_tag.stride))

        for arg in knl.temporary_variables:
            if arg in refd_vars:
                new_args.append(arg)

        return knl.copy(temporary_variables={arg: knl.temporary_variables[arg]
                                             for arg in new_args})

    def make_kernel(self, info, target, test_size):
        """
        Convience method to create loopy kernels from :class:`knl_info`'s

        Parameters
        ----------
        info : :class:`knl_info`
            The rate contstant info to generate the kernel from
        target : :class:`loopy.TargetBase`
            The target to generate code for
        test_size : int/str
            The integer (or symbolic) problem size

        Returns
        -------
        knl : :class:`loopy.LoopKernel`
            The generated loopy kernel
        """

        # and the skeleton kernel
        skeleton = self.skeleton[:]

        # convert instructions into a list for convienence
        instructions = info.instructions
        if isinstance(instructions, str):
            instructions = textwrap.dedent(info.instructions)
            instructions = [x for x in instructions.split('\n') if x.strip()]

        # load inames
        our_inames, our_iname_domains = self.get_inames(test_size)
        inames = [info.var_name] + our_inames

        # add map instructions
        instructions = list(info.mapstore.transform_insns) + instructions

        # look for extra inames, ranges
        iname_range = []

        assumptions = info.assumptions[:]

        # find the start index for 'i'
        iname, iname_domain = info.mapstore.get_iname_domain()

        # add to ranges
        iname_range.append(iname_domain)
        iname_range.extend(our_iname_domains)

        assumptions = []
        if isinstance(test_size, str):
            assumptions.extend(self.get_assumptions(test_size))

        for iname, irange in info.extra_inames:
            inames.append(iname)
            iname_range.append(irange)

        # construct the kernel args
        pre_instructions = info.pre_instructions[:]
        post_instructions = info.post_instructions[:]

        def subs_preprocess(key, value):
            # find the instance of ${key} in kernel_str
            result = _find_indent(skeleton, key, value)
            return Template(result).safe_substitute(var_name=info.var_name)

        kernel_str = Template(skeleton).safe_substitute(
            var_name=info.var_name,
            pre=subs_preprocess('${pre}', '\n'.join(pre_instructions)),
            post=subs_preprocess('${post}', '\n'.join(post_instructions)),
            main=subs_preprocess('${main}', '\n'.join(instructions)))

        # finally do extra subs
        if info.extra_subs:
            kernel_str = Template(kernel_str).safe_substitute(
                **info.extra_subs)

        iname_arr = []
        # generate iname strings
        for iname, irange in zip(*(inames, iname_range)):
            iname_arr.append(Template(
                '{[${iname}]:${irange}}').safe_substitute(
                iname=iname,
                irange=irange
            ))

        # get extra mapping data
        extra_kernel_data = [domain(node.iname)[0] for domain, node in
                             six.iteritems(info.mapstore.domain_to_nodes)
                             if not node.is_leaf()]

        extra_kernel_data += self.extra_kernel_data[:]

        # check for duplicate kernel data (e.g. multiple phi arguements)
        kernel_data = []
        for k in info.kernel_data + extra_kernel_data:
            if k not in kernel_data:
                kernel_data.append(k)

        # make the kernel
        knl = lp.make_kernel(iname_arr,
                             kernel_str,
                             kernel_data=kernel_data,
                             name=info.name,
                             target=target,
                             assumptions=' and '.join(assumptions),
                             default_offset=0,
                             **info.kwargs
                             )
        # fix parameters
        if info.parameters:
            knl = lp.fix_parameters(knl, **info.parameters)
        # prioritize and return
        knl = lp.prioritize_loops(knl, [y for x in inames
                                        for y in x.split(',')])
        # check manglers
        if info.manglers:
            knl = lp.register_function_manglers(knl, info.manglers)

        preambles = info.preambles + self.extra_preambles[:]
        # check preambles
        if preambles:
            # register custom preamble functions
            knl = lp.register_preamble_generators(knl, preambles)
            # also register their function manglers
            knl = lp.register_function_manglers(knl, [
                p.get_func_mangler() for p in preambles])

        return self.remove_unused_temporaries(knl)

    def apply_specialization(self, loopy_opts, inner_ind, knl, vecspec=None,
                             can_vectorize=True):
        """
        Applies wide / deep vectorization and/or ILP loop unrolling
        to a loopy kernel

        Parameters
        ----------
        loopy_opts : :class:`loopy_options` object
            A object containing all the loopy options to execute
        inner_ind : str
            The inner loop index variable
        knl : :class:`loopy.LoopKernel`
            The kernel to transform
        vecspec : :function:
            An optional specialization function that is applied after
            vectorization to fix hanging loopy issues
        can_vectorize : bool
            If False, cannot be vectorized in the normal manner, hence
            vecspec must be used to vectorize.

        Returns
        -------
        knl : :class:`loopy.LoopKernel`
            The transformed kernel
        """

        # before doing anything, find vec width
        # and split variable
        vec_width = None
        to_split = None
        i_tag = inner_ind
        j_tag = global_ind
        depth = loopy_opts.depth
        width = loopy_opts.width
        if depth:
            to_split = inner_ind
            vec_width = depth
            i_tag += '_outer'
        elif width:
            to_split = global_ind
            vec_width = width
            j_tag += '_outer'
        if not can_vectorize:
            assert vecspec is not None, ('Cannot vectorize a non-vectorizable '
                                         'kernel {} without a specialized '
                                         'vectorization function'.format(
                                             knl.name))

        # if we're splitting
        # apply specified optimizations
        if to_split and can_vectorize:
            # and assign the l0 axis to the correct variable
            tag = 'vec' if loopy_opts.is_simd else 'l.0'
            knl = lp.split_iname(knl, to_split, vec_width, inner_tag=tag)

        if utils.can_vectorize_lang[loopy_opts.lang]:
            # tag 'global_ind' as g0, use simple parallelism
            knl = lp.tag_inames(knl, [(j_tag, 'g.0')])

        # if we have a specialization
        if vecspec:
            knl = vecspec(knl)

<<<<<<< HEAD
        if vec_width is not None and not loopy_opts.is_simd:
=======
        if bool(vec_width):
>>>>>>> 4cfb9460
            # finally apply the vector width fix above
            ggs = vecwith_fixer(knl.copy(), vec_width)
            knl = knl.copy(overridden_get_grid_sizes_for_insn_ids=ggs)

        # now do unr / ilp
        if loopy_opts.unr is not None:
            knl = lp.split_iname(knl, i_tag, loopy_opts.unr, inner_tag='unr')
        elif loopy_opts.ilp:
            knl = lp.tag_inames(knl, [(i_tag, 'ilp')])

        return knl


class c_kernel_generator(kernel_generator):

    """
    A C-kernel generator that handles OpenMP parallelization
    """

    def __init__(self, *args, **kwargs):

        super(c_kernel_generator, self).__init__(*args, **kwargs)

        self.extern_defn_template = Template(
            'extern ${type}* ${name}' + utils.line_end[self.lang])

        if not self.for_testing:
            # add the 'this_run' arguement to the list of kernel args for the
            # wrapping kernel
            self.extra_global_kernel_data.append(lp.ValueArg(
                'this_run', dtype=np.int32))
            # add 'global_ind' to the list of extra kernel data to be added to
            # subkernels
            self.extra_kernel_data.append(lp.ValueArg(global_ind, dtype=np.int32))
            # add the number of conditions to solve (which may be )
            # clear list of inames added to sub kernels, as the OpenMP loop over
            # the states is implemented in the wrapping kernel
            self.inames = []
            # clear list of inames domains added to sub kernels, as the OpenMP loop
            # over the states is implemented in the wrapping kernel
            self.iname_domains = []
            # and modify the skeleton to remove the outer loop
            self.skeleton = """
        ${pre}
        for ${var_name}
            ${main}
        end
        ${post}
        """

    def get_inames(self, test_size):
        """
        Returns the inames and iname_ranges for subkernels created using
        this generator.

        This is an override of the base :func:`get_inames` that decides which form
        of the inames to return based on :attr:`for_testing`.  If False, the
        complete iname set will be returned.  If True, the outer loop iname
        will be removed from the inames / domain

        Parameters
        ----------
        test_size : int or str
            In testing, this should be the integer size of the test data
            For production, this should the 'test_size' (or the corresponding)
            for the variable test size passed to the kernel

        Returns
        -------
        inames : list of str
            The string inames to add to created subkernels by default
        iname_domains : list of str
            The iname domains to add to created subkernels by default
        """

        if self.for_testing:
            return super(c_kernel_generator, self).get_inames(test_size)

        return self.inames, self.iname_domains

    def get_assumptions(self, test_size):
        """
        Returns a list of assumptions on the loop domains
        of generated subkernels

        For the C-kernels, the problem_size is abstracted out into the wrapper
        kernel's OpenMP loop.

        Additionally, there is no concept of a "vector width", hence
        we return an empty assumption set

        Parameters
        ----------
        test_size : int or str
            In testing, this should be the integer size of the test data
            For production, this should the 'test_size' (or the corresponding)
            for the variable test size passed to the kernel

        Returns
        -------

        assumptions : list of str
            List of assumptions to apply to the generated sub kernel
        """

        return []

    def _special_kernel_subs(self, file_src):
        """
        An override of the :method:`kernel_generator._special_wrapping_subs`
        that implements C-specific wrapping kernel arguement passing

        Parameters
        ----------
        file_src : Template
            The kernel source template to substitute into

        Returns
        -------
        new_file_src : str
            An updated kernel source string to substitute general template
            parameters into
        """

        # and input args

        # these are the args in the kernel defn
        full_kernel_args = ', '.join(self._set_sort(
            [self._get_pass(a, include_type=False, is_host=False)
             for a in self.mem.arrays]))

        return Template(file_src).safe_substitute(
            full_kernel_args=full_kernel_args)


class autodiff_kernel_generator(c_kernel_generator):

    """
    A C-Kernel generator specifically designed to work with the
    autodifferentiation scheme.  Handles adding jacobian, etc.
    """

    def __init__(self, *args, **kwargs):

        # no matter the 'testing' status, the autodiff always needs the outer loop
        # migrated out
        kwargs['for_testing'] = False
        super(autodiff_kernel_generator, self).__init__(*args, **kwargs)

        from ..loopy_utils.loopy_utils import AdeptCompiler
        self.compiler = AdeptCompiler()

    def add_jacobian(self, jacobian):
        """
        Adds the jacobian object to the extra kernel data for inclusion in
        generation (to be utilized during the edit / AD process)

        Parameters
        ----------

        jacobian : :class:`loopy.GlobalArg`
            The loopy arguement to add to the method signature

        Returns
        -------
        None
        """

        self.extra_kernel_data.append(jacobian)


class ispc_kernel_generator(kernel_generator):

    def __init__(self, *args, **kwargs):
        super(ispc_kernel_generator, self).__init__(*args, **kwargs)

    # TODO: fill in


class opencl_kernel_generator(kernel_generator):

    """
    An opencl specific kernel generator
    """

    def __init__(self, *args, **kwargs):
        super(opencl_kernel_generator, self).__init__(*args, **kwargs)

        # opencl specific items
        self.set_knl_arg_array_template = Template(
            guarded_call(self.lang, 'clSetKernelArg(kernel, ${arg_index}, '
                         '${arg_size}, ${arg_value})'))
        self.set_knl_arg_value_template = Template(
            guarded_call(self.lang, 'clSetKernelArg(kernel, ${arg_index}, '
                         '${arg_size}, ${arg_value})'))
        self.barrier_templates = {
            'global': 'barrier(CLK_GLOBAL_MEM_FENCE)',
            'local': 'barrier(CLK_LOCAL_MEM_FENCE)'
        }

        # add atomic types to typemap
        from loopy.types import to_loopy_type
        # these don't need to be volatile, as they are on the host side
        self.type_map[to_loopy_type(np.float64, for_atomic=True)] = 'double'
        self.type_map[to_loopy_type(np.int32, for_atomic=True)] = 'int'
        self.type_map[to_loopy_type(np.int64, for_atomic=True)] = 'long int'

    def _special_kernel_subs(self, file_src):
        """
        An override of the :method:`kernel_generator._special_kernel_subs`
        that implements OpenCL specific kernel substitutions

        Parameters
        ----------
        file_src : Template
            The kernel source template to substitute into

        Returns
        -------
        new_file_src : str
            An updated kernel source string to substitute general template
            parameters into
        """

        # open cl specific
        # vec width
        vec_width = self.vec_width
        if not vec_width:
            # set to default
            vec_width = 1
        # platform
        platform_str = self.loopy_opts.platform.get_info(
            cl.platform_info.VENDOR)
        # build options
        build_options = self.build_options
        # kernel arg setting
        kernel_arg_set = self.get_kernel_arg_setting()
        # kernel list
        kernel_paths = [self.bin_name]
        kernel_paths = ', '.join('"{}"'.format(x)
                                 for x in kernel_paths if x.strip())

        # find maximum size of device arrays (that are allocated per-run)
        p_var = p_size.name
        # filter arrays to those depending on problem size
        arrays = [a for a in self.mem.arrays if any(
            p_var in str(x) for x in a.shape)]
        # next convert to size
        arrays = [np.prod(np.fromstring(
            self.mem._get_size(a, subs_n='1'), dtype=np.int32, sep=' * '))
            for a in arrays]
        # and get max size
        max_size = str(max(arrays)) + ' * {}'.format(
            self.arg_name_maps[p_size])

        # find converted constant variables -> global args
        host_constants = self.mem.get_host_constants()
        host_constants_transfers = self.mem.get_host_constants_in()

        # get host memory syncs if necessary
        mem_strat = self.mem.get_mem_strategy()

        return subs_at_indent(file_src,
                              vec_width=vec_width,
                              platform_str=platform_str,
                              build_options=build_options,
                              kernel_arg_set=kernel_arg_set,
                              kernel_paths=kernel_paths,
                              device_type=str(self.loopy_opts.device_type),
                              num_source=1,  # only 1 program / binary is built
                              CL_LEVEL=int(float(self._get_cl_level()) * 100),  # noqa -- CL standard level
                              max_size=max_size,  # max size for CL1.1 mem init
                              host_constants=host_constants,
                              host_constants_transfers=host_constants_transfers,
                              MEM_STRATEGY=mem_strat
                              )

    def get_kernel_arg_setting(self):
        """
        Needed for OpenCL, this generates the code that sets the kernel args

        Parameters
        ----------
        None

        Returns
        -------
        knl_arg_set_str : str
            The code that sets opencl kernel args
        """

        kernel_arg_sets = []
        for i, arg in enumerate(self.kernel_data):
            if not isinstance(arg, lp.ValueArg):
                kernel_arg_sets.append(
                    self.set_knl_arg_array_template.safe_substitute(
                        arg_index=i,
                        arg_size='sizeof({})'.format('d_' + arg.name),
                        arg_value='&d_' + arg.name)
                )
            else:
                # workaround for integer overflow of cl_uint
                # TODO: need to put in detection for integer overlflow here
                # or at least limits for maximum size of kernel before we switch
                # over to a 64bit integer for index type
                name = arg.name if arg not in self.arg_name_maps else \
                    self.arg_name_maps[arg]
                arg_set = self.set_knl_arg_value_template.safe_substitute(
                        arg_index=i,
                        arg_size='sizeof({})'.format(self.type_map[arg.dtype]),
                        arg_value='&{}'.format(name))
                kernel_arg_sets.append(arg_set)

        return '\n'.join(kernel_arg_sets)

    def _get_cl_level(self):
        """
        Searches the supplied platform for a OpenCL level.  If not found,
        uses the level from the site config

        Parameters
        ----------
        None

        Returns
        -------
        cl_level: str
            The stringified OpenCL standard level
        """

        # try get the platform's CL level
        try:
            device_level = self.loopy_opts.device.opencl_c_version.split()
            for d in device_level:
                try:
                    float(d)
                    return d
                    break
                except:
                    pass
        except:
            # default to the site level
            return site.CL_VERSION

    def _generate_compiling_program(self, path):
        """
        Needed for OpenCL, this generates a simple C file that
        compiles and stores the binary OpenCL kernel generated w/ the wrapper

        Parameters
        ----------
        path : str
            The output path to write files to

        Returns
        -------
        None
        """

        assert self.filename, (
            'Cannot generate compiler before wrapping kernel is generated...')
        if self.depends_on:
            assert [x.filename for x in self.depends_on], (
                'Cannot generate compiler before wrapping kernel '
                'for dependencies are generated...')

        self.build_options = ''
        if self.lang == 'opencl':
            with open(os.path.join(script_dir, self.lang,
                                   'opencl_kernel_compiler.c.in'),
                      'r') as file:
                file_str = file.read()
                file_src = Template(file_str)

            # get the platform from the options
            platform_str = self.loopy_opts.platform.get_info(
                cl.platform_info.VENDOR)

            cl_std = self._get_cl_level()

            # for the build options, we turn to the siteconf
            self.build_options = ['-I' + x for x in site.CL_INC_DIR + [path]]
            self.build_options.extend(site.CL_FLAGS)
            self.build_options.append('-cl-std=CL{}'.format(cl_std))
            self.build_options = ' '.join(self.build_options)

            file_list = [self.filename]
            file_list = ', '.join('"{}"'.format(x) for x in file_list)

            self.bin_name = self.filename[:self.filename.index(
                utils.file_ext[self.lang])] + '.bin'

            with filew.get_file(os.path.join(path, self.name + '_compiler'
                                             + utils.file_ext[self.lang]),
                                self.lang, use_filter=False) as file:
                file.add_lines(file_src.safe_substitute(
                    filenames=file_list,
                    outname=self.bin_name,
                    platform=platform_str,
                    build_options=self.build_options,
                    # compiler expects all source strings
                    num_source=1
                ))

    def apply_barriers(self, instructions, use_sub_barriers=True):
        """
        An override of :method:`kernel_generator.apply_barriers` that
        applies synchronization barriers to OpenCL kernels

        Parameters
        ----------

        instructions: list of str
            The instructions for this kernel

        use_sub_barriers: bool [True]
            If true, apply barriers from dependency kernel generators in
            :attr:`depends_on`

        Returns
        -------

        synchronized_instructions : list of str
            The instruction list with the barriers inserted
        """

        barriers = self.barriers[:]
        # include barriers from the sub-kernels
        if use_sub_barriers:
            for dep in self.depends_on:
                barriers = dep.barriers + barriers
        instructions = list(enumerate(instructions))
        for barrier in barriers:
            # find insert index (the second barrier ind)
            index = next(ind for ind, inst in enumerate(instructions)
                         if inst[0] == barrier[1])
            # check that we're inserting between the required barriers
            assert barrier[0] == instructions[index - 1][0]
            # and insert
            instructions.insert(index, (-1, self.barrier_templates[barrier[2]]
                                        + utils.line_end[self.lang]))
        # and get rid of indicies
        instructions = [inst[1] for inst in instructions]
        return instructions


class knl_info(object):

    """
    A composite class that contains the various parameters, etc.
    needed to create a simple kernel

    name : str
        The kernel name
    instructions : str or list of str
        The kernel instructions
    mapstore : :class:`array_creator.MapStore`
        The MapStore object containing map domains, indicies, etc.
    pre_instructions : list of str
        The instructions to execute before the inner loop
    post_instructions : list of str
        The instructions to execute after end of inner loop but before end
        of outer loop
    var_name : str
        The inner loop variable
    kernel_data : list of :class:`loopy.ArrayBase`
        The arguements / temporary variables for this kernel
    extra_inames : list of tuple
        A list of (iname, domain) tuples the form the extra loops in this kernel
    assumptions : list of str
        Assumptions to pass to the loopy kernel
    parameters : dict
        Dictionary of parameter values to fix in the loopy kernel
    extra subs : dict
        Dictionary of extra string substitutions to make in kernel generation
    can_vectorize : bool
        If False, the vectorization specializer must be used to vectorize this kernel
    vectorization_specializer : function
        If specified, use this specialization function to fix problems that would
        arise in vectorization
    preambles : :class:`preamble.PreambleGen`
        A list of preamble generators to insert code into loopy / opencl
    **kwargs: dict
        Any other keyword args to pass to :func:`loopy.make_kernel`
    """

    def __init__(self, name, instructions, mapstore, pre_instructions=[],
                 post_instructions=[],
                 var_name='i', kernel_data=None,
                 extra_inames=[],
                 assumptions=[], parameters={},
                 extra_subs={},
                 vectorization_specializer=None,
                 can_vectorize=True,
                 manglers=[],
                 preambles=[],
                 **kwargs):

        def __listify(arr):
            if isinstance(arr, str):
                return [arr]
            return arr
        self.name = name
        self.instructions = instructions
        self.mapstore = mapstore
        self.pre_instructions = __listify(pre_instructions)[:]
        self.post_instructions = __listify(post_instructions)[:]
        self.var_name = var_name
        if isinstance(kernel_data, set):
            kernel_data = list(kernel_data)
        self.kernel_data = kernel_data[:]
        self.extra_inames = extra_inames[:]
        self.assumptions = assumptions[:]
        self.parameters = parameters.copy()
        self.extra_subs = extra_subs
        self.can_vectorize = can_vectorize
        self.vectorization_specializer = vectorization_specializer
        self.manglers = manglers[:]
        self.preambles = preambles[:]
        self.kwargs = kwargs.copy()


def create_function_mangler(kernel, return_dtypes=()):
    """
    Returns a function mangler to interface loopy kernels with function calls
    to other kernels (e.g. falloff rates from the rate kernel, etc.)

    Parameters
    ----------
    kernel : :class:`loopy.LoopKernel`
        The kernel to create an interface for
    return_dtypes : list :class:`numpy.dtype` returned from the kernel, optional
        Most likely an empty list
    Returns
    -------
    func : :method:`MangleGen`.__call__
        A function that will return a :class:`loopy.kernel.data.CallMangleInfo` to
        interface with the calling :class:`loopy.LoopKernel`
    """
    from ..loopy_utils.preambles_and_manglers import MangleGen

    dtypes = []
    for arg in kernel.args:
        if not isinstance(arg, lp.TemporaryVariable):
            dtypes.append(arg.dtype)
    mg = MangleGen(kernel.name, tuple(dtypes), return_dtypes)
    return mg.__call__


def _find_indent(template_str, key, value):
    """
    Finds and returns a formatted value containing the appropriate
    whitespace to put 'value' in place of 'key' for template_str

    Parameters
    ----------
    template_str : str
        The string to sub into
    key : str
        The key in the template string
    value : str
        The string to format

    Returns
    -------
    formatted_value : str
        The properly indented value
    """

    # find the instance of ${key} in kernel_str
    whitespace = None
    for i, line in enumerate(template_str.split('\n')):
        if key in line:
            # get whitespace
            whitespace = re.match(r'\s*', line).group()
            break
    result = [line if i == 0 else whitespace + line for i, line in
              enumerate(textwrap.dedent(value).splitlines())]
    return '\n'.join(result)


def subs_at_indent(template_str, **kwargs):
    """
    Substitutes keys of :params:`kwargs` for values in :param:`template_str`
    ensuring that the indentation of the value is the same as that of the key
    for all lines present in the value

    Parameters
    ----------
    template_str : str
        The string to sub into
    kwargs: dict
        The dictionary of keys -> values to substituted into the template
    Returns
    -------
    formatted_value : str
        The formatted string
    """

    return Template(template_str).safe_substitute(
        **{key: _find_indent(template_str, '${{{key}}}'.format(key=key),
                             value if isinstance(value, str) else str(value))
            for key, value in six.iteritems(kwargs)})<|MERGE_RESOLUTION|>--- conflicted
+++ resolved
@@ -1673,11 +1673,7 @@
         if vecspec:
             knl = vecspec(knl)
 
-<<<<<<< HEAD
-        if vec_width is not None and not loopy_opts.is_simd:
-=======
-        if bool(vec_width):
->>>>>>> 4cfb9460
+        if bool(vec_width) and not loopy_opts.is_simd:
             # finally apply the vector width fix above
             ggs = vecwith_fixer(knl.copy(), vec_width)
             knl = knl.copy(overridden_get_grid_sizes_for_insn_ids=ggs)
