--- conflicted
+++ resolved
@@ -23,16 +23,6 @@
 
 # Local imports
 from pyjac.core.mech_interpret import read_mech_ct
-<<<<<<< HEAD
-from pyjac.tests.test_jacobian import _get_fd_jacobian
-from pyjac.tests.test_utils import parse_split_index, _run_mechanism_tests, runner, \
-    inNd
-from pyjac.tests import test_utils, get_matrix_file, _get_test_input
-from pyjac.loopy_utils.loopy_utils import JacobianFormat, RateSpecialization
-from pyjac.libgen import build_type, generate_library
-from pyjac.core.create_jacobian import determine_jac_inds
-from pyjac.utils import EnumType, inf_cutoff
-=======
 from pyjac.core import array_creator as arc
 from pyjac.tests.test_jacobian import _get_ad_jacobian
 from pyjac.tests.test_utils import _run_mechanism_tests, runner, inNd
@@ -41,7 +31,6 @@
 from pyjac.libgen import generate_library
 from pyjac.core.create_jacobian import determine_jac_inds
 from pyjac.utils import inf_cutoff, kernel_argument_ordering, reassign_species_lists
->>>>>>> d28cf2e2
 
 
 def getf(x):
@@ -179,11 +168,7 @@
                 os.remove(f)
         self.handles.clear()
 
-<<<<<<< HEAD
-    def output_to_pytables(self, name, dirname, ref_ans, order, asplit,
-=======
     def output_to_pytables(self, name, dirname, ref_ans, order,
->>>>>>> d28cf2e2
                            filename=None, pytables_name=None,
                            num_conditions=None):
         """
@@ -205,12 +190,6 @@
             will be taken
         order: ['C', 'F']
             The storage order of the data in the binary file
-<<<<<<< HEAD
-        asplit: :class:`pyjac.core.array_creator.array_splitter`
-            The array splitter, needed to find out the shape out the output from
-            the reference answer's shape
-=======
->>>>>>> d28cf2e2
         filename: str [None]
             The filename of the output, if not supplied it will be assumed to be
             :param:`dir`/name.bin
@@ -254,17 +233,11 @@
         # check for limits
         if num_conditions:
             ref_ans_shape[0] = num_conditions
-<<<<<<< HEAD
-        # get the reference answer in order to get shape, etc.
-        shape, grow_axis, split_axis = asplit.split_shape(
-            type('', (object,), {'shape': ref_ans_shape}))
-=======
 
         # with the new version, all data is stored in 'C' or 'F' order in the
         # non-split format
         grow_axis = 0
         shape = tuple(ref_ans_shape[:])
->>>>>>> d28cf2e2
 
         # and set the enlargable shape for the pytables array
         eshape = tuple(shape[i] if i != grow_axis else 0
@@ -278,12 +251,6 @@
         num_conds = shape[grow_axis]
         # and cut down by vec width to respect chunk size
         chunk_size = self.chunk_size
-<<<<<<< HEAD
-        if split_axis is not None:
-            assert chunk_size % shape[split_axis] == 0
-            chunk_size = int(chunk_size / shape[split_axis])
-=======
->>>>>>> d28cf2e2
         # open the data as a memmap to avoid loading it all into memory
         file = np.memmap(filename, mode='r', dtype=ref_ans.dtype,
                          shape=shape, order=order)
@@ -310,11 +277,7 @@
 
 
 class validation_runner(runner, hdf5_store):
-<<<<<<< HEAD
-    def __init__(self, eval_class, rtype=build_type.jacobian):
-=======
     def __init__(self, eval_class, rtype=KernelType.jacobian):
->>>>>>> d28cf2e2
         """Runs validation testing for pyJac for a mechanism
 
         Properties
@@ -322,11 +285,7 @@
         eval_class: :class:`eval`
             Evaluate the answer and error for the current state, called on every
             iteration
-<<<<<<< HEAD
-        rtype: :class:`build_type` [build_type.jacobian]
-=======
         rtype: :class:`KernelType` [KernelType.jacobian]
->>>>>>> d28cf2e2
             The type of test to run
         """
 
@@ -351,7 +310,6 @@
             True if the file is complete
 
         """
-<<<<<<< HEAD
 
         Ns = self.gas.n_species
         Nr = self.gas.n_reactions
@@ -394,20 +352,11 @@
         del V
         del moles
         self.num_conditions = num_conditions
-        self.max_vec_width = max_vec_width
 
         # reset
         self.chunk_size = self.base_chunk_size
 
-        # ensure our chunk size matches vec width
-        if self.chunk_size % max_vec_width != 0:
-            self.chunk_size = int(
-                np.ceil(self.chunk_size / max_vec_width) * max_vec_width)
-
         self.helper = self.eval_class(gas, num_conditions)
-        # and check for helper
-        if self.helper.chunk_size % max_vec_width != 0:
-            self.helper.chunk_size = self.chunk_size
 
     def post(self):
         """
@@ -416,7 +365,7 @@
         self.helper.release()
         self.release()
 
-    def arrays_per_run(self, offset, this_run, order, answers, outputs, asplit):
+    def arrays_per_run(self, offset, this_run, order, answers, outputs):
         """
         Converts reference answers & outputs from :class:`pytable.arrays` to
         in-memory :class:`numpy.ndarrays` arrays, applying splitting if necessary
@@ -433,112 +382,6 @@
             The reference answers
         outputs: list of :class:`pytables.Array`
             The outputs to check
-        asplit: :class:`array_splitter
-            The splitting object
-
-        Returns
-        -------
-        converted_answers: list of :class:`numpy.ndarray`
-            The converted in-memory reference arrays
-        converted_outputs: list of :class:`numpy.ndarray`
-            The converted in-memory outputs
-        """
-
-        # outputs require a bit of parsing
-        out = []
-        ic_mask = np.arange(offset, offset + this_run)
-        for i, arr in enumerate(outputs):
-            mask = parse_split_index(
-                arr, [ic_mask], order, ref_ndim=answers[i].ndim, axis=(0,))
-            # next find the grow dimension
-            _, grow_dim, split_dim = asplit.split_shape(arr)
-            # we need to slice on the grow dim to pull into memory
-            # create empty slices in other dimensions -- vecsize dim is full by
-            # defn
-            inds = [slice(None) for x in range(arr.ndim)]
-            inds[grow_dim] = np.unique(mask[grow_dim])
-            out.append(arr[tuple(inds)])
-
-        # simply need to reference and split answers
-        answers = [x[offset:offset + this_run, :] for x in answers]
-        answers = asplit.split_numpy_arrays(answers)
-        return answers, out
-
-    def run(self, state, asplit, dirs, phi_path, data_output, limits={}):
-        """
-=======
-
-        Ns = self.gas.n_species
-        Nr = self.gas.n_reactions
-        Nrev = len([x for x in self.gas.reactions() if x.reversible])
-        return self.helper.check_file(filename, Ns, Nr, Nrev, self.current_vecsize)
-
-    def pre(self, gas, data, num_conditions, max_vec_width):
-        """
-        Initializes the validation runner
-
-        Parameters
-        ----------
-        gas: :class:`cantera.Solution`
-            The cantera object representing this mechanism
-        data: dict
-            A dictionary with keys T, P, V and moles, representing the test data
-            for this mechanism
-        num_conditions: int
-            The number of conditions to test
-        max_vec_width: int
-            The maximum vector width considered for this test. The number of
-            conditions per run must be a multiple of this for proper functioning
-        """
-
-        self.gas = gas
-        self.gas.basis = 'molar'
-        T = data['T']
-        P = data['P']
-        V = data['V']
-        moles = data['moles']
-        # get phi vectors
-        self.phi_cp = self.get_phi(T, P, V, moles)
-        self.phi_cv = self.get_phi(T, V, P, moles)
-        # convert to hdf
-        self.phi_cp = self.to_file(self.phi_cp, 'phi_cp.hdf5')
-        self.phi_cv = self.to_file(self.phi_cv, 'phi_cv.hdf5')
-        # and free old data
-        del T
-        del P
-        del V
-        del moles
-        self.num_conditions = num_conditions
-
-        # reset
-        self.chunk_size = self.base_chunk_size
-
-        self.helper = self.eval_class(gas, num_conditions)
-
-    def post(self):
-        """
-        Cleanup HDF5 files
-        """
-        self.helper.release()
-        self.release()
-
-    def arrays_per_run(self, offset, this_run, order, answers, outputs):
-        """
-        Converts reference answers & outputs from :class:`pytable.arrays` to
-        in-memory :class:`numpy.ndarrays` arrays, applying splitting if necessary
-
-        Parameters
-        ----------
-        offset: int
-            The initial condition offset to use
-        this_run: int
-            How many initial conditions to select from the offset
-        order: ['C', 'F']
-            The data ordering
-        answers: list of :class:`pytables.Array`
-            The reference answers
-        outputs: list of :class:`pytables.Array`
-            The outputs to check
 
         Returns
         -------
@@ -563,7 +406,6 @@
 
     def run(self, state, dirs, phi_path, data_output, limits={}):
         """
->>>>>>> d28cf2e2
         Run the validation test for the given state
 
         Parameters
@@ -571,11 +413,6 @@
         state: dict
             A dictionary containing the state of the current optimization / language
             / vectorization patterns, etc.
-<<<<<<< HEAD
-        asplit: :class:`array_splitter`
-            The array splitter to use in modifying state arrays
-=======
->>>>>>> d28cf2e2
         dirs: dict
             A dictionary of directories to use for building / testing, etc.
             Has the keys "build", "test", "obj" and "run"
@@ -602,13 +439,10 @@
         my_obj = dirs['obj']
 
         # compile library as executable
-<<<<<<< HEAD
+
         lib = generate_library(state['lang'], my_build, obj_dir=my_obj,
-                               out_dir=my_test, btype=self.rtype, shared=True,
+                               out_dir=my_test, ktype=self.rtype, shared=True,
                                as_executable=True)
-
-        # store phi array to file
-        np.array(phi, order='C', copy=True).flatten('C').tofile(phi_path)
 
         num_conditions = self.num_conditions
         limited_num_conditions = self.have_limit(state, limits)
@@ -626,7 +460,7 @@
         for name, ref_ans in zip(*(self.helper.output_names, answers)):
             outputs.append(
                 self.output_to_pytables(name, my_test, ref_ans, state['order'],
-                                        asplit, num_conditions=num_conditions))
+                                        num_conditions=num_conditions))
 
         # now loop through the output in error chunks increments to get error
         offset = 0
@@ -638,43 +472,7 @@
 
             # convert our chunks to workable numpy arrays
             ans, out = self.arrays_per_run(
-                offset, this_run, state['order'], answers, outputs, asplit)
-=======
-
-        lib = generate_library(state['lang'], my_build, obj_dir=my_obj,
-                               out_dir=my_test, ktype=self.rtype, shared=True,
-                               as_executable=True)
-
-        num_conditions = self.num_conditions
-        limited_num_conditions = self.have_limit(state, limits)
-        if limited_num_conditions is not None:
-            num_conditions = limited_num_conditions
-
-        # call
-        subprocess.check_call([os.path.join(my_test, lib),
-                               str(num_conditions), str(state['num_cores'])],
-                              cwd=my_test)
-
-        answers = self.helper.ref_answers(state)
-        outputs = []
-        # convert output to hdf5 files
-        for name, ref_ans in zip(*(self.helper.output_names, answers)):
-            outputs.append(
-                self.output_to_pytables(name, my_test, ref_ans, state['order'],
-                                        num_conditions=num_conditions))
-
-        # now loop through the output in error chunks increments to get error
-        offset = 0
-        # store the error dict
-        err_dict = {}
-        while offset < num_conditions:
-            this_run = np.minimum(
-                self.chunk_size, num_conditions - offset)
-
-            # convert our chunks to workable numpy arrays
-            ans, out = self.arrays_per_run(
                 offset, this_run, state['order'], answers, outputs)
->>>>>>> d28cf2e2
 
             # get error
             err_dict = self.helper.eval_error(
@@ -738,15 +536,9 @@
             try:
                 gas.reaction(x).efficiencies
                 self.thd_map.append(x)
-<<<<<<< HEAD
-            except:
-                pass
-        self.thd_map = np.array(self.thd_map, dtype=np.int32)
-=======
             except AttributeError:
                 pass
         self.thd_map = np.array(self.thd_map, dtype=arc.kint_type)
->>>>>>> d28cf2e2
         self.rop_fwd_test = np.zeros((num_conditions, self.fwd_map.size))
         self.rop_rev_test = np.zeros((num_conditions, self.rev_map.size))
         self.rop_net_test = np.zeros((num_conditions, self.fwd_map.size))
@@ -773,9 +565,6 @@
     @property
     def output_names(self):
         # outputs
-<<<<<<< HEAD
-        return ['dphi', 'rop_fwd', 'rop_rev', 'pres_mod', 'rop_net']
-=======
         return kernel_argument_ordering([
             arc.state_vector_rate_of_change,
             arc.forward_rate_of_progress,
@@ -783,7 +572,6 @@
             arc.pressure_modification,
             arc.net_rate_of_progress],
             KernelType.species_rates)
->>>>>>> d28cf2e2
 
     def ref_answers(self, state):
         return self.outputs_cp if state['conp'] else self.outputs_cv
@@ -876,12 +664,6 @@
             self.conv_extra_rates = self.to_file(
                 self.conv_extra_rates, 'conv_extra_rates.hdf5')
             # and store outputs
-<<<<<<< HEAD
-            outputs = [self.rop_fwd_test, self.rop_rev_test, self.pres_mod_test,
-                       self.rop_net_test]
-            self.outputs_cp = [self.dphi_cp] + outputs
-            self.outputs_cv = [self.dphi_cv] + outputs
-=======
             outputs = {arc.forward_rate_of_progress: self.rop_fwd_test,
                        arc.reverse_rate_of_progress: self.rop_rev_test,
                        arc.pressure_modification: self.pres_mod_test,
@@ -898,40 +680,11 @@
 
             self.outputs_cp = listify(self.outputs_cp)
             self.outputs_cv = listify(self.outputs_cv)
->>>>>>> d28cf2e2
             self.evaled = True
 
     def eval_error(self, offset, this_run, state, output, answers, err_dict):
         # get indicies
         pmod_ind = next(
-<<<<<<< HEAD
-            i for i, x in enumerate(self.output_names) if 'pres_mod' in x)
-        fwd_ind = next(
-            i for i, x in enumerate(self.output_names) if 'rop_fwd' in x)
-        rev_ind = next(
-            i for i, x in enumerate(self.output_names) if 'rop_rev' in x)
-
-        # pull order
-        order = state['order']
-
-        # multiply fwd/rev ROP by pressure rates to compare w/ Cantera
-        # fwd
-        fwd_masked = parse_split_index(output[fwd_ind], self.thd_map, order)
-        output[fwd_ind][fwd_masked] *= output[pmod_ind][parse_split_index(
-            output[pmod_ind], np.arange(self.thd_map.size, dtype=np.int32),
-            order)]
-        # rev
-        rev_masked = parse_split_index(output[rev_ind], self.rev_to_thd_map,
-                                       order)
-        # thd to rev map already in thd index list, so don't need to do arange
-        output[rev_ind][rev_masked] *= output[pmod_ind][parse_split_index(
-            output[pmod_ind], self.thd_to_rev_map, order)]
-
-        # simple test to get IC index
-        mask_dummy = parse_split_index(answers[0], np.array([this_run]),
-                                       order=order, axis=(0,))
-        IC_axis = next(i for i, ax in enumerate(mask_dummy) if ax != slice(None))
-=======
             i for i, x in enumerate(self.output_names)
             if x == arc.pressure_modification)
         fwd_ind = next(
@@ -952,7 +705,6 @@
 
         # IC index fixed at zero now
         IC_axis = 0
->>>>>>> d28cf2e2
 
         # load output
         for name, out, check_arr in zip(*(self.output_names, output, answers)):
@@ -966,27 +718,6 @@
             def __get_locs_and_mask(arr, locs=None, inds=None):
                 size = int(np.prod(arr.shape) / this_run)
                 if inds is None:
-<<<<<<< HEAD
-                    inds = np.arange(size, dtype=np.int32)
-                mask = parse_split_index(arr, inds, order, axis=(1,))
-                # get maximum relative error locations
-                if locs is None:
-                    locs = np.argmax(err_compare[mask], axis=IC_axis)
-                if locs.ndim >= 2:
-                    # C-split, need to convert to two 1-d arrays
-                    lrange = np.arange(locs[0].size, dtype=np.int32)
-                    fixed = [np.zeros(size, dtype=np.int32),
-                             np.zeros(size, dtype=np.int32)]
-                    for i, x in enumerate(locs):
-                        # find max in err_locs
-                        ind = np.argmax(err_compare[x, [i], lrange])
-                        fixed[0][i] = x[ind]
-                        fixed[1][i] = ind
-                    mask = (fixed[0], mask[1], fixed[1])
-                else:
-                    mask = tuple(
-                        x if i != IC_axis else locs for i, x in enumerate(mask))
-=======
                     inds = np.arange(size, dtype=arc.kint_type)
                 mask = tuple(slice(None) if i != 1 else inds
                              for i in range(arr.ndim))
@@ -996,7 +727,6 @@
 
                 mask = tuple(
                     x if i != IC_axis else locs for i, x in enumerate(mask))
->>>>>>> d28cf2e2
                 return locs, mask
 
             err_locs, err_mask = __get_locs_and_mask(err_compare)
@@ -1080,7 +810,6 @@
         valid: bool
             If true, the test case is complete and can be skipped
         """
-<<<<<<< HEAD
 
         try:
             warn = False
@@ -1131,60 +860,8 @@
         self.num_conditions = num_conditions
         # read mech
         _, self.specs, self.reacs = read_mech_ct(gas=gas)
-=======
-
-        try:
-            warn = False
-            err = np.load(filename)
-            names = ['rop_fwd', 'rop_rev', 'rop_net', 'dphi']
-            mods = ['', '_value', '_store']
-            # check that we have all expected keys, and there is no nan's, etc.
-            allclear = self._check_file(err, names, mods)
-            # check Nr size
-            allclear = allclear and self._check_size(
-                err, [x for x in names if ('rop_fwd' in x or 'rop_net' in x)],
-                mods, Nr, current_vecsize)
-            # check reversible
-            allclear = allclear and self._check_size(
-                err, [x for x in names if 'rop_rev' in x],
-                mods, Nrev, current_vecsize)
-            # check Ns size
-            allclear = allclear and self._check_size(
-                err, [x for x in names if 'phi' in x], mods, Ns + 1,
-                current_vecsize)
-            return allclear
-        except (OSError, IOError) as e:
-            # check for simple file not found error
-            import errno
-            if e.errno == errno.ENOENT:
-                return False
-            warn = e
-        except Exception as e:
-            warn = e
-        finally:
-            if warn:
-                logger = logging.getLogger(__name__)
-                logger.warn('Error checking species validation file {}'.format(
-                    filename))
-                logger.exception(warn)
-                return False
-
-
-class jacobian_eval(eval):
-    """
-    Helper class for the Jacobian tester
-    """
-    def __init__(self, gas, num_conditions, atol=1e-2, rtol=1e-6):
-        self.atol = atol
-        self.rtol = rtol
-        self.evaled = False
-
-        self.num_conditions = num_conditions
-        # read mech
-        _, self.specs, self.reacs = read_mech_ct(gas=gas)
         # and reassign
         reassign_species_lists(self.reacs, self.specs)
->>>>>>> d28cf2e2
 
         # predefines
         self.gas = gas
@@ -1315,11 +992,7 @@
         return jac
 
     def eval_answer(self, phi, state):
-<<<<<<< HEAD
-        jac = self.__fast_jac(state['conp'], state['sparse'], state['order'])
-=======
         jac = self.__fast_jac(state['conp'], state['jac_format'], state['order'])
->>>>>>> d28cf2e2
         if jac is not None:
             return jac
 
@@ -1362,11 +1035,7 @@
 
         # pregenerated kernel for speed
         self.store = __get_state(0, self.chunk_size)
-<<<<<<< HEAD
-        pregen = _get_fd_jacobian(self, self.store.test_size, state['conp'],
-=======
         pregen = _get_ad_jacobian(self, self.store.test_size, state['conp'],
->>>>>>> d28cf2e2
                                   None, True)
         store_size = self.store.test_size
         threshold = 0
@@ -1375,21 +1044,13 @@
             self.store = __get_state(offset, offset + self.chunk_size)
             if self.store.test_size != store_size:
                 # need to regenerate
-<<<<<<< HEAD
-                pregen = _get_fd_jacobian(self, self.store.test_size, state['conp'],
-=======
                 pregen = _get_ad_jacobian(self, self.store.test_size, state['conp'],
->>>>>>> d28cf2e2
                                           None, True)
                 # and store size to check for regen
                 store_size = self.store.test_size
 
             # and add to Jacobian
-<<<<<<< HEAD
-            jtemp = _get_fd_jacobian(self, self.store.test_size, state['conp'],
-=======
             jtemp = _get_ad_jacobian(self, self.store.test_size, state['conp'],
->>>>>>> d28cf2e2
                                      pregen)
 
             # temporary turn off NaN comparison warnings
@@ -1431,11 +1092,7 @@
         thresh_name = 'threshold_' + 'cp' if state['conp'] else 'cv'
         setattr(self, thresh_name, np.sqrt(threshold))
 
-<<<<<<< HEAD
-        if state['sparse'] == 'sparse':
-=======
         if state['jac_format'] == 'sparse':
->>>>>>> d28cf2e2
             name += '_sp'
             thresh_name += '_sp'
 
@@ -1456,11 +1113,7 @@
     def threshold(self, state):
         # find appropriate threshold from state
         name = 'threshold_' + 'cp' if state['conp'] else 'cv'
-<<<<<<< HEAD
-        if state['sparse'] == 'sparse':
-=======
         if state['jac_format'] == 'sparse':
->>>>>>> d28cf2e2
             name += '_sp'
             name += '_{}'.format(state['order'])
         return getattr(self, name)
@@ -1468,18 +1121,11 @@
     @property
     def output_names(self):
         # outputs
-<<<<<<< HEAD
-        return ['jac']
-
-    def ref_answers(self, state):
-        return [self.__fast_jac(state['conp'], state['sparse'], state['order'],
-=======
         return kernel_argument_ordering(
             [arc.jacobian_array], KernelType.species_rates)
 
     def ref_answers(self, state):
         return [self.__fast_jac(state['conp'], state['jac_format'], state['order'],
->>>>>>> d28cf2e2
                                 require=True)]
 
     def eval_error(self, offset, this_run, state, outputs, answers, err_dict):
@@ -1684,11 +1330,7 @@
         # and let the tester know we can pull default opencl values if not found
         raise_on_missing = False
 
-<<<<<<< HEAD
-    valid = validation_runner(spec_rate_eval, build_type.species_rates)
-=======
     valid = validation_runner(spec_rate_eval, KernelType.species_rates)
->>>>>>> d28cf2e2
     _run_mechanism_tests(work_dir, test_matrix, prefix, valid,
                          raise_on_missing=raise_on_missing)
 
@@ -1720,10 +1362,6 @@
         # and let the tester know we can pull default opencl values if not found
         raise_on_missing = False
 
-<<<<<<< HEAD
-    valid = validation_runner(jacobian_eval, build_type.jacobian)
-=======
     valid = validation_runner(jacobian_eval, KernelType.jacobian)
->>>>>>> d28cf2e2
     _run_mechanism_tests(work_dir, test_matrix, prefix, valid,
                          raise_on_missing=raise_on_missing)