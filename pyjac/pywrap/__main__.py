"""Main module for pywrap module.
"""
from argparse import ArgumentParser

from pyjac import utils
<<<<<<< HEAD
from pyjac.pywrap.pywrap_gen import generate_wrapper
from pyjac.libgen import build_type
=======
from pyjac.pywrap.pywrap_gen import pywrap
from pyjac.core.enum_types import KernelType
>>>>>>> d28cf2e2

if __name__ == '__main__':
    parser = ArgumentParser(
        description='Generates a python wrapper for pyJac via Cython'
        )
    parser.add_argument('-l', '--lang',
                        type=str,
                        choices=utils.langs,
                        required=True,
                        help='Programming language for output '
                             'source files'
                        )
    parser.add_argument('-so', '--source_dir',
                        type=str,
                        required=True,
                        help='The folder that contains the generated pyJac '
                             'files.')
    parser.add_argument('-out', '--out_dir',
                        type=str,
                        required=False,
                        default=None,
                        help='The folder to place the generated library in')
<<<<<<< HEAD
    parser.add_argument('-bt', '--build_type',
                        required=False,
                        type=utils.EnumType(build_type),
                        default='jacobian',
                        help='The type of library to build: {type}'.format(
                            type=str(utils.EnumType(build_type))))

    args = parser.parse_args()
    generate_wrapper(args.lang, args.source_dir, args.out_dir, btype=args.build_type)
=======
    parser.add_argument('-kt', '--kernel_type',
                        required=False,
                        type=utils.EnumType(KernelType),
                        default='jacobian',
                        help='The type of library to build: {type}'.format(
                            type=str(utils.EnumType(KernelType))))

    args = parser.parse_args()
    pywrap(args.lang, args.source_dir, args.out_dir,
           ktype=args.kernel_type)
>>>>>>> d28cf2e2
<|MERGE_RESOLUTION|>--- conflicted
+++ resolved
@@ -3,13 +3,8 @@
 from argparse import ArgumentParser
 
 from pyjac import utils
-<<<<<<< HEAD
-from pyjac.pywrap.pywrap_gen import generate_wrapper
-from pyjac.libgen import build_type
-=======
 from pyjac.pywrap.pywrap_gen import pywrap
 from pyjac.core.enum_types import KernelType
->>>>>>> d28cf2e2
 
 if __name__ == '__main__':
     parser = ArgumentParser(
@@ -32,17 +27,6 @@
                         required=False,
                         default=None,
                         help='The folder to place the generated library in')
-<<<<<<< HEAD
-    parser.add_argument('-bt', '--build_type',
-                        required=False,
-                        type=utils.EnumType(build_type),
-                        default='jacobian',
-                        help='The type of library to build: {type}'.format(
-                            type=str(utils.EnumType(build_type))))
-
-    args = parser.parse_args()
-    generate_wrapper(args.lang, args.source_dir, args.out_dir, btype=args.build_type)
-=======
     parser.add_argument('-kt', '--kernel_type',
                         required=False,
                         type=utils.EnumType(KernelType),
@@ -52,5 +36,4 @@
 
     args = parser.parse_args()
     pywrap(args.lang, args.source_dir, args.out_dir,
-           ktype=args.kernel_type)
->>>>>>> d28cf2e2
+           ktype=args.kernel_type)