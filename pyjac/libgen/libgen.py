--- conflicted
+++ resolved
@@ -3,28 +3,6 @@
 from __future__ import print_function
 
 import os
-<<<<<<< HEAD
-import subprocess
-import sys
-import multiprocessing
-import platform
-import logging
-
-from .. import utils
-from .. import siteconf as site
-from enum import Enum
-from ..core.exceptions import CompilationError
-
-
-class build_type(Enum):
-    chem_utils = 1,
-    species_rates = 2,
-    jacobian = 3
-
-    def __int__(self):
-        return self.value
-
-=======
 import logging
 
 from codepy.toolchain import GCCToolchain
@@ -36,37 +14,12 @@
 from pyjac.core.exceptions import CompilationError, LinkingError, \
     LibraryGenerationError
 
->>>>>>> d28cf2e2
 
 def lib_ext(shared):
     """Returns the appropriate library extension based on the shared flag"""
     return '.a' if not shared else '.so'
 
 
-<<<<<<< HEAD
-cmd_compile = dict(c='gcc',
-                   opencl='gcc',
-                   # cuda='nvcc'
-                   )
-
-
-def cmd_lib(lang, shared):
-    """Returns the appropriate compilation command for creation of the library based
-    on the language and shared flag"""
-    if lang in ['c', 'opencl']:
-        return ['ar', 'rcs'] if not shared else ['gcc', '-shared']
-    # elif lang == 'cuda':
-    #    return ['nvcc', '-lib'] if not shared else ['nvcc', '-shared']
-
-
-includes = dict(c=['/usr/local/include/'],
-                opencl=site.CL_INC_DIR
-                )
-
-shared_flags = dict(c=['-fPIC'],
-                    opencl=['-fPIC'],
-                    cuda=['-Xcompiler', '"-fPIC"']
-=======
 cmd_compile = dict(c='g++',
                    opencl='g++',
                    # cuda='nvcc'
@@ -78,32 +31,12 @@
 
 shared_flags = dict(c=['-fPIC', '-shared'],
                     opencl=['-fPIC', '-shared']
->>>>>>> d28cf2e2
                     )
 shared_exec_flags = dict(c=['-pie', '-Wl,-E'],
                          opencl=['-pie', '-Wl,-E'])
 
 opt_flags = ['-O3', '-mtune=native']
 debug_flags = ['-O0', '-g']
-<<<<<<< HEAD
-compile_flags = debug_flags if 'PYJAC_DEBUG' in os.environ else opt_flags
-
-flags = dict(c=site.CC_FLAGS + compile_flags + ['-fopenmp', '-std=c99'],
-             opencl=site.CC_FLAGS + compile_flags + ['-xc', '-std=c99'])
-
-libs = dict(c=['-lm', '-fopenmp'],
-            opencl=['-l' + x for x in site.CL_LIBNAME]
-            )
-
-
-def which(file):
-    """A substitute for the `which` command, searches the PATH for
-    a given file"""
-    for path in os.environ["PATH"].split(os.pathsep):
-        if os.path.exists(os.path.join(path, file)):
-            return os.path.join(path, file)
-=======
->>>>>>> d28cf2e2
 
 
 flags = dict(c=site.CC_FLAGS + ['-fopenmp'],
@@ -114,103 +47,16 @@
             opencl=site.CL_LIBNAME[:]
             )
 
-<<<<<<< HEAD
-def get_cuda_path():
-    """Returns location of CUDA (nvcc) on the system.
-
-    Parameters
-    ----------
-    None
-
-    Returns
-    -------
-    cuda_path : str
-        Path where CUDA (nvcc) is found on the system.
-
-    """
-    cuda_path = which('nvcc')
-    logger = logging.getLogger(__name__)
-    if cuda_path is None:
-        logger.warn('nvcc not found!')
-        return []
-
-    sixtyfourbit = platform.architecture()[0] == '64bit'
-    cuda_path = os.path.dirname(os.path.dirname(cuda_path))
-    cuda_path = os.path.join(cuda_path,
-                             'lib{}'.format('64' if sixtyfourbit else '')
-                             )
-    return [cuda_path]
-
-
-=======
->>>>>>> d28cf2e2
 lib_dirs = dict(c=[],
                 # cuda=get_cuda_path(),
                 opencl=site.CL_LIB_DIR)
 run_dirs = dict(c=[],
                 # cuda=get_cuda_path(),
                 opencl=site.CL_LIB_DIR)
-<<<<<<< HEAD
-
-
-def compiler(fstruct):
-    """Given a file structure, this method will compile the source file for the
-    language and options specified
-=======
->>>>>>> d28cf2e2
 
 
 def get_toolchain(lang, shared=True, executable=True):
     """
-<<<<<<< HEAD
-    args = [cmd_compile[fstruct.build_lang]]
-    if fstruct.auto_diff:
-        args = ['g++']
-    args.extend(flags[fstruct.build_lang])
-    if fstruct.auto_diff:
-        args = [x for x in args if 'std=' not in x]
-
-    # always use fPIC in case we're building wrapper
-    args.extend(shared_flags[fstruct.build_lang])
-    if fstruct.as_executable:
-        args.extend(shared_exec_flags[fstruct.build_lang])
-    # and any other flags
-    args.extend(fstruct.args)
-    # includes
-    include = ['-I{}'.format(d) for d in fstruct.i_dirs +
-               includes[fstruct.build_lang]
-               ]
-    args.extend(include)
-    args.extend([
-        '-{}c'.format('d' if fstruct.lang == 'cuda' else ''),
-        os.path.join(fstruct.source_dir, fstruct.filename +
-                     utils.file_ext[fstruct.build_lang]
-                     ),
-        '-o', os.path.join(fstruct.obj_dir,
-                           os.path.basename(fstruct.filename) + '.o')
-    ])
-    args = [val for val in args if val.strip()]
-    try:
-        print(' '.join(args))
-        subprocess.check_call(args)
-    except OSError:
-        logger = logging.getLogger(__name__)
-        logger.error(
-            'Compiler {} not found, generation of pyjac library failed.'.format(
-                args[0]))
-        return -1
-    except subprocess.CalledProcessError as exc:
-        logger = logging.getLogger(__name__)
-        logger.error('Error: compilation failed for file {} with error:{}'.format(
-            fstruct.filename + utils.file_ext[fstruct.build_lang],
-            exc.output))
-        return exc.returncode
-    return 0
-
-
-def libgen(lang, obj_dir, out_dir, filelist, shared, auto_diff, as_executable):
-    """Create a library from a list of compiled files
-=======
     Return a codepy :class:`Toolchain` to build / link pyJac files.
 
     Parameters
@@ -261,7 +107,6 @@
 
 def get_file_list(source_dir, lang, ktype, file_base=None):
     """
->>>>>>> d28cf2e2
 
     Parameters
     ----------
@@ -281,59 +126,24 @@
     files : list of `str`
         List of files
 
-<<<<<<< HEAD
-    if lang == 'opencl':
-        desc = 'ocl'
-    elif lang == 'c':
-        if auto_diff:
-            desc = 'ad'
-        else:
-            desc = 'c'
-=======
     """
     i_dirs = [source_dir]
     files = ['read_initial_conditions', 'timer']
->>>>>>> d28cf2e2
 
     # determine which files to compile
     deps = {KernelType.jacobian: [KernelType.species_rates, KernelType.chem_utils],
             KernelType.species_rates: [KernelType.chem_utils],
             KernelType.chem_utils: []}
 
-<<<<<<< HEAD
-    # remove the old library
-    if os.path.exists(os.path.join(out_dir, libname + lib_ext(shared))):
-        os.remove(os.path.join(out_dir, libname + lib_ext(shared)))
-    if os.path.exists(os.path.join(out_dir, libname + lib_ext(not shared))):
-        os.remove(os.path.join(out_dir, libname + lib_ext(not shared)))
-=======
     file_bases = {KernelType.jacobian: 'jacobian',
                   KernelType.species_rates: 'species_rates',
                   KernelType.chem_utils: 'chem_utils',
                   KernelType.dummy: file_base}
->>>>>>> d28cf2e2
 
     if ktype == KernelType.dummy:
         assert file_base is not None
         pass
 
-<<<<<<< HEAD
-    if shared:
-        # add optimization / debug flags
-        command.extend(compile_flags)
-
-    if not shared and lang != 'cuda':
-        command += [os.path.join(out_dir, libname)]
-
-    # add the files
-    command.extend(
-        [os.path.join(obj_dir, os.path.basename(f) + '.o') for f in filelist])
-
-    if shared and not as_executable:
-        command.extend(shared_flags[lang])
-    elif as_executable:
-        command.extend(shared_exec_flags[lang])
-=======
     modifiers = {'opencl': ['_compiler', '_main'],
                  'c': ['', '_main', '_driver']}
 
@@ -344,36 +154,15 @@
     if lang != 'opencl' and ktype != KernelType.dummy:
         for dep in deps[ktype]:
             files += [file_bases[dep]]
->>>>>>> d28cf2e2
 
     # error checking
     files += ['error_check']
     return i_dirs, files
 
-<<<<<<< HEAD
-        command += ['-L{}'.format(path) for path in lib_dirs[lang]]
-        command.extend(libs[lang])
-
-    try:
-        print(' '.join(command))
-        subprocess.check_call(command)
-    except OSError:
-        logger = logging.getLogger(__name__)
-        logging.error(
-            'Compiler {} not found, generation of pyjac library failed.'.format(
-                command[0]))
-        sys.exit(-1)
-    except subprocess.CalledProcessError as exc:
-        logger = logging.getLogger(__name__)
-        logger.error('Generation of pyjac library failed with error: {}'.format(
-            exc.output))
-        sys.exit(exc.returncode)
-=======
 
 def compile(lang, toolchain, files, source_dir='', obj_dir=''):
     """
     Compiles the source files with the given toolchain
->>>>>>> d28cf2e2
 
     Parameters
     ----------
@@ -394,51 +183,6 @@
     objs: list of str
         The compiled object files
 
-<<<<<<< HEAD
-class file_struct(object):
-
-    """A simple structure designed to enable multiprocess compilation
-    """
-
-    def __init__(self, lang, build_lang, filename, i_dirs, args,
-                 source_dir, obj_dir, shared, as_executable):
-        """
-        Parameters
-        ----------
-        lang : str
-            Compiler to use
-        build_lang : {'c', 'cuda'}
-            Programming language
-        file_name : str
-            The file to compile
-        i_dirs : List of str
-            List of include directorys for compilation
-        args : List of str
-            List of additional arguements
-        source_dir : str
-            The directory the file is located in
-        obj_dir : str
-            The directory to place the compiled object file in
-        shared : bool
-            If true, this is creating a shared library
-        as_executable: bool
-            If true, this is a shared library that is also executable
-        """
-
-        self.lang = lang
-        self.build_lang = build_lang
-        self.filename = filename
-        self.i_dirs = i_dirs
-        self.args = args
-        self.source_dir = source_dir
-        self.obj_dir = obj_dir
-        self.shared = shared
-        self.auto_diff = False
-        self.as_executable = as_executable
-
-
-def get_file_list(source_dir, lang, btype):
-=======
     Raises
     ------
     CompilationError
@@ -472,20 +216,11 @@
 
 
 def link(toolchain, obj_files, libname, lib_dir=''):
->>>>>>> d28cf2e2
     """
     Link the given object files into a library
 
     Parameters
     ----------
-<<<<<<< HEAD
-    source_dir : str
-        Path with source files
-    lang : {'c', 'cuda'}
-        Programming language
-    btype: :class:`build_type`
-        The type of library being built
-=======
     toolchain: :class:`codepy.Toolchain`
         The toolchain to link the files with
     object_files: list of str
@@ -494,7 +229,6 @@
         The output library name
     lib_dir: str ['']
         If specified, place the linked library in this directory
->>>>>>> d28cf2e2
 
     Returns
     -------
@@ -506,44 +240,9 @@
     ------
     LinkingError
     """
-<<<<<<< HEAD
-    i_dirs = [source_dir]
-    files = ['read_initial_conditions', 'timer']
-
-    # look for right code in the directory
-    file_base = 'jacobian_kernel'
-    if btype == build_type.species_rates:
-        file_base = 'species_rates_kernel'
-    elif btype == build_type.chem_utils:
-        file_base = 'chem_utils_kernel'
-
-    if lang == 'opencl':
-        files += [file_base + x for x in ['_compiler', '_main']]
-        files += ['ocl_errorcheck']
-    elif lang == 'c':
-        files += [file_base + x for x in ['', '_main']]
-        files += ['error_check']
-
-    flists = []
-    for flist in flists:
-        try:
-            with open(os.path.join(source_dir, flist[0], flist[1].format(lang)),
-                      'r') as file:
-                vals = file.readline().strip().split(' ')
-                vals = [os.path.join(flist[0],
-                                     f[:f.index(utils.file_ext[lang])]) for f in vals
-                        ]
-                files += vals
-                i_dirs.append(os.path.join(source_dir, flist[0]))
-        except:
-            pass
-    if lang == 'cuda':
-        files += ['gpu_memory']
-=======
 
     if lib_dir:
         libname = os.path.join(lib_dir, libname)
->>>>>>> d28cf2e2
 
     # filter out language flags, if necessary, to avoid having the compiler thing
     # we are trying to compile the object files
@@ -561,14 +260,9 @@
 
     return libname
 
-<<<<<<< HEAD
-def generate_library(lang, source_dir, obj_dir=None, out_dir=None, shared=None,
-                     btype=build_type.jacobian, as_executable=False):
-=======
 
 def generate_library(lang, source_dir, obj_dir=None, out_dir=None, shared=None,
                      ktype=KernelType.jacobian, as_executable=False, **kwargs):
->>>>>>> d28cf2e2
     """Generate shared/static library for pyJac files.
 
     Parameters
@@ -585,24 +279,17 @@
         If ``True``, include finite differences
     auto_diff : bool
         If ``True``, include autodifferentiation
-<<<<<<< HEAD
-    btype: :class:`build_type` [build_type.jacobian]
-=======
     ktype: :class:`KernelType` [KernelType.jacobian]
->>>>>>> d28cf2e2
         The type of library being built
     as_executable: bool [False]
         If true, the generated library should use the '-fPIE' flag (or equivalent)
         to be executable
-<<<<<<< HEAD
-=======
 
     Keyword Arguments
     -----------------
     file_base: str
         Used for creation of libraries for :param:`ktype`==KernelType.dummy -- the
         base filename (generator name) for this library
->>>>>>> d28cf2e2
 
     Returns
     -------
@@ -613,19 +300,6 @@
     logger = logging.getLogger(__name__)
     if lang not in flags.keys():
         logger.error('Cannot generate library for unknown language {}'.format(lang))
-<<<<<<< HEAD
-        sys.exit(-1)
-
-    shared = shared and lang != 'cuda'
-
-    if lang == 'cuda' and shared:
-        logger.error('CUDA does not support linking of shared device libraries.')
-        sys.exit(-1)
-
-    if not shared and as_executable:
-        logger.error('Can only make an executable out of a shared library')
-        sys.exit(-1)
-=======
         raise LibraryGenerationError()
 
     if lang == 'cuda' and shared:
@@ -635,7 +309,6 @@
     if not shared and as_executable:
         logger.error('Can only make an executable out of a shared library')
         raise LibraryGenerationError()
->>>>>>> d28cf2e2
 
     build_lang = lang if lang != 'icc' else 'c'
 
@@ -657,25 +330,6 @@
     out_dir = os.path.abspath(out_dir)
 
     # get file lists
-<<<<<<< HEAD
-    i_dirs, files = get_file_list(source_dir, build_lang, btype)
-
-    # Compile generated source code
-    structs = [file_struct(lang, build_lang, f, i_dirs, [],
-                           source_dir, obj_dir, shared, as_executable)
-               for f in files]
-
-    pool = multiprocessing.Pool()
-    results = pool.map(compiler, structs)
-    pool.close()
-    pool.join()
-    if any(r != 0 for r in results):
-        failures = [i for i, r in enumerate(results) if r != -1]
-        raise CompilationError([structs[i].filename for i in failures])
-
-    libname = libgen(lang, obj_dir, out_dir, files, shared, False, as_executable)
-    return os.path.join(out_dir, libname)
-=======
     i_dirs, files = get_file_list(source_dir, build_lang, ktype,
                                   file_base=kwargs.pop('file_base', None))
 
@@ -695,5 +349,4 @@
         desc = 'c'
     libname = 'lib{}_pyjac'.format(desc)
     libname += toolchain.so_ext
-    return link(toolchain, obj_files, libname, lib_dir=out_dir)
->>>>>>> d28cf2e2
+    return link(toolchain, obj_files, libname, lib_dir=out_dir)