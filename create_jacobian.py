#! /usr/bin/env python
"""Creates source code for calculating analytical Jacobian matrix.
"""

# Python 2 compatibility
from __future__ import division
from __future__ import print_function

# Standard libraries
import sys
import math
from argparse import ArgumentParser
import os

# Local imports
import chem_utilities as chem
import mech_interpret as mech
import rate_subs as rate
import utils
import mech_auxiliary as aux
import CUDAParams
import cache_optimizer as cache
import shared_memory as shared


def calculate_shared_memory(rind, rxn, specs, reacs, rev_reacs, pdep_reacs):
    # need to figure out shared memory stuff
    variable_list = []
    usages = []
    fwd_usage = 2
    rev_usage = 0 if not rxn.rev else 2
    pres_mod_usage = 0 if not (rxn.pdep or rxn.thd) else (4 if rxn.thd else 2)
    reac_usages = [0 for i in range(len(rxn.reac))]
    prod_usages = [0 for i in range(len(rxn.prod))]
    # add variables
    variable_list.append(utils.get_array('cuda', 'fwd_rates', rind))
    if rxn.rev:
        variable_list.append(utils.get_array('cuda', 'rev_rates', rev_reacs.index(rind)))
    if rxn.pdep or rxn.thd:
        variable_list.append(utils.get_array('cuda', 'pres_mod', pdep_reacs.index(rind)))
    for sp in set(rxn.reac + rxn.prod + [x[0] for x in rxn.thd_body]):
        variable_list.append(utils.get_array('cuda', 'conc', sp))

    alphaij_count = 0
    # calculate usages
    if rxn.thd or rxn.pdep:
        fwd_usage += 1
        if rxn.rev:
            rev_usage += 1
        for i, thd in enumerate(rxn.thd_body):
            # check alphaij
            alphaij = thd[1]
            if alphaij is not None and alphaij != 1.0:
                alphaij_count += 1
        fwd_usage += alphaij_count
        if rxn.rev:
            rev_usage += alphaij_count

    for i, sp in enumerate(rxn.reac):
        nu = rxn.reac_nu[i]
        if nu - 1 > 0:
            reac_usages[i] += 1
            if rxn.thd:
                pres_mod_usage += 1
        for i2, sp2 in rxn.reac:
            if sp == sp2:
                continue
            reac_usages[i2] += 1

    if rxn.rev:
        for i, sp in enumerate(rxn.prod):
            nu = rxn.prod_nu[i]
            if nu - 1 > 0:
                prod_usages[i] += 1
            for i2, sp2 in enumerate(rxn.prod):
                if sp == sp2:
                    continue
                prod_usages[i2] += 1

    usages.append(fwd_usage)
    if rxn.rev:
        usages.append(rev_usage)
    if rxn.pdep or rxn.thd:
        usages.append(pres_mod_usage)
    for sp in set(rxn.reac + rxn.prod + [x[0] for x in rxn.thd_body]):
        u = 0
        if sp in rxn.reac:
            u += reac_usages[rxn.reac.index(sp)]
        if sp in rxn.prod:
            u += prod_usages[rxn.prod.index(sp)]
        if sp in rxn.thd_body:
            u += 1
        usages.append(u)

    if CUDAParams.JacRateStrat == CUDAParams.JacRatesCacheStrat.Exclude:
        if rxn.rev:
            usages[0] = 0
            usages[1] = 0
        else:
            usages[0] = 0

    return variable_list, usages


def get_net_rate_string(lang, rxn, rind, rev_reacs, get_array):
    jline = ''
    if rxn.rev:
        jline += '(' + get_array(lang, 'fwd_rates', rind)
        jline += ' - ' + \
                 get_array(lang, 'rev_rates', rev_reacs.index(rind))
        jline += ')'
    else:
        jline += get_array(lang, 'fwd_rates', rind)
    return jline


def write_dr_dy(file, lang, rev_reacs, rxn, rind, pind, nspec, get_array):
    # write the T_Pr and T_Fi terms if needed
    if rxn.pdep:
        jline = '  pres_mod_temp = '
        jline += get_array(lang, 'pres_mod', pind) + ' * ('
        # dPr/dYj contribution
        if rxn.low:
            # unimolecular/recombination
            jline += '(1.0 / (1.0 + Pr))'
        elif rxn.high:
            # chem-activated bimolecular
            jline += '(-Pr / (1.0 + Pr))'
        if rxn.troe:
            jline += (' - log(Fcent) * 2.0 * A * (B * '
                      '{:.6}'.format(1.0 / math.log(10.0)) +
                      ' + A * '
                      '{:.6}) / '.format(0.14 / math.log(10.0)) +
                      '(B * B * B * (1.0 + A * A / (B * B)) '
                      '* (1.0 + A * A / (B * B)))'
                      )
        elif rxn.sri:
            jline += ('- X * X * '
                      '{:.6} * '.format(2.0 / math.log(10.0)) +
                      'log10(Pr) * '
                      'log({:.4} * '.format(rxn.sri[0]) +
                      'exp(-{:4} / T) + '.format(rxn.sri[1]) +
                      'exp(-T / {:.4}))'.format(rxn.sri[2])
                      )

        jline += ') * ' + get_net_rate_string(lang, rxn, rind, rev_reacs, get_array)
        file.write(jline + utils.line_end[lang])

    file.write('  j_temp = -mw_avg * rho_inv * (')
    jline = ''
    # next, contribution from dR/dYj
    # namely the T_dy independent term
    if rxn.pdep or rxn.thd:
        jline += get_array(lang, 'pres_mod', pind)
        jline += ' * ('

    reac_nu = 0
    prod_nu = 0
    if rxn.thd and not rxn.pdep:
        reac_nu = 1
        if rxn.rev:
            prod_nu = 1

    # get reac and prod nu sums
    reac_nu += sum(rxn.reac_nu)

    if rxn.rev:
        prod_nu += sum(rxn.prod_nu)

    if reac_nu != 0:
        if reac_nu == -1:
            jline += '-'
        elif reac_nu != 1:
            jline += '{} * '.format(float(reac_nu))
        jline += '' + get_array(lang, 'fwd_rates', rind)

    if prod_nu != 0:
        if prod_nu == 1:
            jline += ' - '
        elif prod_nu == -1:
            jline += ' + '
        else:
            jline += ' - {} * '.format(float(prod_nu))
        jline += '' + get_array(lang, 'rev_rates', rev_reacs.index(rind))

    # find alphaij_hat
    alphaij_hat = None
    counter = {}
    counter[1.0] = 0
    if rxn.thd_body:
        for spec, efficiency in rxn.thd_body:
            if not efficiency in counter:
                counter[efficiency] = 0
            counter[efficiency] += 1
        counter[1.0] += (nspec - sum(counter.values()))
        alphaij_hat = max(counter.keys(), key=lambda x: counter[x])

    # now handle third body / pdep parts if needed
    if rxn.thd and not rxn.pdep:
        jline += '))'
        if alphaij_hat is not None:
            if alphaij_hat == 1.0:
                jline += ' + '
            elif alphaij_hat == -1.0:
                jline += ' - '
            else:
                jline += ' + {} * '.format(alphaij_hat)
            jline += get_net_rate_string(lang, rxn, rind, rev_reacs, get_array)
    elif rxn.pdep:
        jline += ') + pres_mod_temp'
        jline += ')'
        if alphaij_hat is not None:
            if alphaij_hat == 1.0:
                jline += ' + '
            elif alphaij_hat == -1.0:
                jline += ' - '
            else:
                jline += ' + {} * '.format(alphaij_hat)
            jline += '(pres_mod_temp / conc_temp)'
    else:
        jline += ')'
    file.write(jline + utils.line_end[lang])

    if rxn.pdep and not rxn.thd and rxn.pdep_sp == '':
        file.write('  pres_mod_temp /= conc_temp' + utils.line_end[lang])
    return alphaij_hat


def write_rates(file, lang, rxn):
    file.write('  kf = ' + rate.rxn_rate_const(rxn.A, rxn.b, rxn.E) +
               utils.line_end[lang])
    if rxn.rev and not rxn.rev_par:
        file.write('  kr = kf / Kc' + utils.line_end[lang])
    elif rxn.rev_par:
        file.write('  kr = ' +
                   rate.rxn_rate_const(rxn.rev_par[0],
                                       rxn.rev_par[1],
                                       rxn.rev_par[2]
                                       ) +
                   utils.line_end[lang])


def write_dr_dy_species(lang, specs, rxn, pind, j_sp, sp_j, alphaij_hat, rind, rev_reacs, get_array):
    jline = 'j_temp'
    if rxn.pdep and rxn.pdep_sp == '' and alphaij_hat is not None:
        alphaij = next((thd[1] for thd in rxn.thd_body
                        if thd[0] == j_sp), None)
        if alphaij is None:
            alphaij = 1.0
        if alphaij != alphaij_hat:
            diff = alphaij - alphaij_hat
            if diff != 1:
                if diff == -1:
                    jline += ' - pres_mod_temp'
                else:
                    jline += ' + {} * pres_mod_temp'.format(diff)
            else:
                jline += ' + pres_mod_temp'
    elif rxn.pdep and rxn.pdep_sp == j_sp:
        jline += ' + pres_mod_temp / (rho * {})'.format(get_array(lang, 'y', j_sp))
    elif rxn.thd and not rxn.pdep and alphaij_hat is not None:
        alphaij = next((thd[1] for thd in rxn.thd_body
                        if thd[0] == j_sp), None)
        if alphaij is None:
            alphaij = 1.0
        if alphaij != alphaij_hat:
            diff = alphaij - alphaij_hat
            if diff != 1:
                if diff == -1:
                    jline += ' - '
                else:
                    jline += ' + {} * '.format(diff)
            else:
                jline += ' + '
            jline += get_net_rate_string(lang, rxn, rind, rev_reacs, get_array)

    if (rxn.pdep or rxn.thd) and (j_sp in rxn.reac or (rxn.rev and j_sp in rxn.prod)):
        jline += ' + ' + get_array(lang, 'pres_mod', pind)
        jline += ' * '

    if j_sp in rxn.reac:
        if not rxn.pdep and not rxn.thd:
            jline += ' + '
        nu = rxn.reac_nu[rxn.reac.index(j_sp)]
        if nu != 1:
            if nu == -1:
                jline += '-'
            else:
                jline += '{} * '.format(float(nu))
        jline += 'kf'
        if (nu - 1) > 0:
            if isinstance(nu - 1, float):
                jline += ' * pow(' + \
                         get_array(lang, 'conc', j_sp)
                jline += ', {})'.format(nu - 1)
            else:
                # integer, so just use multiplication
                for i in range(nu - 1):
                    jline += ' * ' + \
                             get_array(lang, 'conc', j_sp)

        # loop through remaining reactants
        for i, isp in enumerate(rxn.reac):
            if isp == j_sp:
                continue

            nu = rxn.reac_nu[i]
            if isinstance(nu, float):
                jline += ' * pow(' + \
                         get_array(lang, 'conc', isp)
                jline += ', ' + str(nu) + ')'
            else:
                # integer, so just use multiplication
                for i in range(nu):
                    jline += ' * ' + \
                             get_array(lang, 'conc', isp)

    if rxn.rev and j_sp in rxn.prod:
        if not rxn.pdep and not rxn.thd and not j_sp in rxn.reac:
            jline += ' + '
        elif j_sp in rxn.reac:
            jline += ' + '

        nu = rxn.prod_nu[rxn.prod.index(j_sp)]
        if nu != -1:
            if nu == 1:
                jline += '-'
            else:
                jline += '{} * '.format(float(-1 * nu))

        jline += 'kr'
        if (nu - 1) > 0:
            if isinstance(nu - 1, float):
                jline += ' * pow(' + \
                         get_array(lang, 'conc', j_sp)
                jline += ', {})'.format(nu - 1)
            else:
                # integer, so just use multiplication
                for i in range(nu - 1):
                    jline += ' * ' + \
                             get_array(lang, 'conc', j_sp)

        # loop through remaining products
        for i, isp in enumerate(rxn.prod):
            if isp == j_sp:
                continue

            nu = rxn.prod_nu[i]
            if isinstance(nu, float):
                jline += ' * pow(' + \
                         get_array(lang, 'conc', isp)
                jline += ', {})'.format(nu)
            else:
                # integer, so just use multiplication
                jline += ''.join([' * ' + get_array(lang, 'conc', isp) for i in range(nu)])

    return jline


def write_kc(file, lang, specs, rxn):
    sum_nu = 0
    coeffs = {}
    for isp in set(rxn.reac + rxn.prod):
        spec = specs[isp]
        nu = get_nu(isp, rxn)

        if nu == 0:
            continue

        sum_nu += nu

        lo_array = [utils.round_sig(nu, 3)] + [utils.round_sig(x, 9) for x in [
            spec.lo[6], spec.lo[0], spec.lo[0] - 1.0, spec.lo[1] / 2.0,
                                    spec.lo[2] / 6.0, spec.lo[3] / 12.0, spec.lo[4] / 20.0,
            spec.lo[5]]
                                               ]
        lo_array = [x * lo_array[0] for x in [lo_array[1] - lo_array[2]] + lo_array[3:]]

        hi_array = [utils.round_sig(nu, 3)] + [utils.round_sig(x, 9) for x in [
            spec.hi[6], spec.hi[0], spec.hi[0] - 1.0, spec.hi[1] / 2.0,
                                    spec.hi[2] / 6.0, spec.hi[3] / 12.0, spec.hi[4] / 20.0,
            spec.hi[5]]
                                               ]
        hi_array = [x * hi_array[0] for x in [hi_array[1] - hi_array[2]] + hi_array[3:]]
        if not spec.Trange[1] in coeffs:
            coeffs[spec.Trange[1]] = lo_array, hi_array
        else:
            coeffs[spec.Trange[1]] = [lo_array[i] + coeffs[spec.Trange[1]][0][i] for i in range(len(lo_array))], \
                                     [hi_array[i] + coeffs[spec.Trange[1]][1][i] for i in range(len(hi_array))]

    isFirst = True
    for T_mid in coeffs:
        # need temperature conditional for equilibrium constants
        line = '  if (T <= {:})'.format(T_mid)
        if lang in ['c', 'cuda']:
            line += ' {\n'
        elif lang == 'fortran':
            line += ' then\n'
        elif lang == 'matlab':
            line += '\n'
        file.write(line)

        lo_array, hi_array = coeffs[T_mid]

        if isFirst:
            line = '    Kc = '
        else:
            if lang in ['cuda', 'c']:
                line = '    Kc += '
            else:
                line = '    Kc = Kc + '
        line += ('({:.8e} + '.format(lo_array[0]) +
                 '{:.8e} * '.format(lo_array[1]) +
                 'logT + T * ('
                 '{:.8e} + T * ('.format(lo_array[2]) +
                 '{:.8e} + T * ('.format(lo_array[3]) +
                 '{:.8e} + '.format(lo_array[4]) +
                 '{:.8e} * T))) - '.format(lo_array[5]) +
                 '{:.8e} / T)'.format(lo_array[6]) +
                 utils.line_end[lang]
                 )
        file.write(line)

        if lang in ['c', 'cuda']:
            file.write('  } else {\n')
        elif lang in ['fortran', 'matlab']:
            file.write('  else\n')

        if isFirst:
            line = '    Kc = '
        else:
            if lang in ['cuda', 'c']:
                line = '    Kc += '
            else:
                line = '    Kc = Kc + '
        line += ('({:.8e} + '.format(hi_array[0]) +
                 '{:.8e} * '.format(hi_array[1]) +
                 'logT + T * ('
                 '{:.8e} + T * ('.format(hi_array[2]) +
                 '{:.8e} + T * ('.format(hi_array[3]) +
                 '{:.8e} + '.format(hi_array[4]) +
                 '{:.8e} * T))) - '.format(hi_array[5]) +
                 '{:.8e} / T)'.format(hi_array[6]) +
                 utils.line_end[lang]
                 )
        file.write(line)

        if lang in ['c', 'cuda']:
            file.write('  }\n\n')
        elif lang == 'fortran':
            file.write('  end if\n\n')
        elif lang == 'matlab':
            file.write('  end\n\n')
        isFirst = False

    line = '  Kc = '
    if sum_nu != 0:
        num = (chem.PA / chem.RU) ** sum_nu
        line += '{:.8e} * '.format(num)
    line += 'exp(Kc)' + utils.line_end[lang]
    file.write(line)


def get_nu(isp, rxn):
    if isp in rxn.prod and isp in rxn.reac:
        nu = (rxn.prod_nu[rxn.prod.index(isp)] -
              rxn.reac_nu[rxn.reac.index(isp)])
        # check if net production zero
        if nu == 0:
            return 0
    elif isp in rxn.prod:
        nu = rxn.prod_nu[rxn.prod.index(isp)]
    elif isp in rxn.reac:
        nu = -rxn.reac_nu[rxn.reac.index(isp)]
    else:
        # doesn't participate in reaction
        return 0
    return nu


def get_infs(rxn):
    if rxn.low:
        # unimolecular/recombination fall-off
        beta_0minf = rxn.low[1] - rxn.b
        E_0minf = rxn.low[2] - rxn.E
        k0kinf = rate.rxn_rate_const(rxn.low[0] / rxn.A,
                                     beta_0minf, E_0minf
                                     )
    elif rxn.high:
        # chem-activated bimolecular rxn
        beta_0minf = rxn.b - rxn.high[1]
        E_0minf = rxn.E - rxn.high[2]
        k0kinf = rate.rxn_rate_const(rxn.A / rxn.high[0],
                                     beta_0minf, E_0minf
                                     )
    return beta_0minf, E_0minf, k0kinf


def write_dt_comment(file, lang, rind):
    if lang in ['c', 'cuda']:
        line = '  //'
    elif lang == 'fortran':
        line = '  !'
    elif lang == 'matlab':
        line = '  %'
    line += ('partial of rxn ' + str(rind) + ' wrt T' +
             utils.line_end[lang]
             )
    file.write(line)


def write_dy_comment(file, lang, rind):
    if lang in ['c', 'cuda']:
        line = '  //'
    elif lang == 'fortran':
        line = '  !'
    elif lang == 'matlab':
        line = '  %'
    line += ('partial of rxn ' + str(rind) + ' wrt species' +
             utils.line_end[lang]
             )
    file.write(line)


def write_dy_y_finish_comment(file, lang):
    if lang in ['c', 'cuda']:
        line = '  //'
    elif lang == 'fortran':
        line = '  !'
    elif lang == 'matlab':
        line = '  %'
    line += 'Finish dYk / Yj\'s\n'
    file.write(line)


def write_dt_t_comment(file, lang, sp):
    if lang in ['c', 'cuda']:
        line = '  //'
    elif lang == 'fortran':
        line = '  !'
    elif lang == 'matlab':
        line = '  %'
    line += 'partial of dT wrt T for spec {}'.format(sp.name) + '\n'
    file.write(line)


def write_dt_y_comment(file, lang, sp):
    if lang in ['c', 'cuda']:
        line = '  //'
    elif lang == 'fortran':
        line = '  !'
    elif lang == 'matlab':
        line = '  %'
    line += 'partial of T wrt Y_{}'.format(sp.name) + '\n'
    file.write(line)

<<<<<<< HEAD

def write_rxn_params_dt(file, rxn, rev=False):
=======
def get_rxn_params_dt(rxn, rev=False):
>>>>>>> a8ace428
    jline = ''
    if rev:
        if (abs(rxn.rev_par[1]) > 1.0e-90
            and abs(rxn.rev_par[2]) > 1.0e-90):
            jline += ('{:.8e} + '.format(rxn.rev_par[1]) +
                      '({:.8e} / T)'.format(rxn.rev_par[2])
                      )
        elif abs(rxn.rev_par[1]) > 1.0e-90:
            jline += '{:.8e}'.format(rxn.rev_par[1])
        elif abs(rxn.rev_par[2]) > 1.0e-90:
            jline += '({:.8e} / T)'.format(rxn.rev_par[2])
        jline += '{}1.0 - '.format(' + ' if (abs(rxn.rev_par[1]) > 1.0e-90) or (
            abs(rxn.rev_par[2]) > 1.0e-90) else '')
    else:
        if (abs(rxn.b) > 1.0e-90) and (abs(rxn.E) > 1.0e-90):
            jline += '{:.8e} + ({:.8e} / T)'.format(rxn.b, rxn.E)
        elif abs(rxn.b) > 1.0e-90:
            jline += '{:.8e}'.format(rxn.b)
        elif abs(rxn.E) > 1.0e-90:
            jline += '({:.8e} / T)'.format(rxn.E)
        jline += '{}1.0 - '.format(' + ' if (abs(rxn.b)
                                             > 1.0e-90) or (abs(rxn.E) > 1.0e-90) else '')
    return jline


def write_db_dt_def(file, lang, specs, reacs, rev_reacs, dBdT_flag):
    if lang == 'cuda':
        if len(rev_reacs):
            file.write('  double dBdT[{}]'.format(len(specs)) + utils.line_end[lang])
        template = 'dBdT[{}]'
    else:
        template = 'dBdT_{}'
    for i_rxn in rev_reacs:
        rxn = reacs[i_rxn]
        # only reactions with no reverse Arrhenius parameters
        if rxn.rev_par:
            continue

        # all participating species
        for sp_ind in rxn.reac + rxn.prod:

            # skip if already printed
            if dBdT_flag[sp_ind]:
                continue

            dBdT_flag[sp_ind] = True

            if lang in ['c', 'cuda']:
                dBdT = template.format(sp_ind)
            elif lang in ['fortran', 'matlab']:
                dBdT = template.format(sp_ind + 1)
            # declare dBdT
            if lang != 'cuda':
                file.write('  double ' + dBdT + utils.line_end[lang])

            # dB/dT evaluation (with temperature conditional)
            line = '  if (T <= {:})'.format(specs[sp_ind].Trange[1])
            if lang in ['c', 'cuda']:
                line += ' {\n'
            elif lang == 'fortran':
                line += ' then\n'
            elif lang == 'matlab':
                line += '\n'
            file.write(line)

            line = ('    ' + dBdT +
                    ' = ({:.8e}'.format(specs[sp_ind].lo[0] - 1.0) +
                    ' + {:.8e} / T) / T'.format(specs[sp_ind].lo[5]) +
                    ' + {:.8e} + T'.format(specs[sp_ind].lo[1] / 2.0) +
                    ' * ({:.8e}'.format(specs[sp_ind].lo[2] / 3.0) +
                    ' + T * ({:.8e}'.format(specs[sp_ind].lo[3] / 4.0) +
                    ' + {:.8e} * T))'.format(specs[sp_ind].lo[4] / 5.0) +
                    utils.line_end[lang]
                    )
            file.write(line)

            if lang in ['c', 'cuda']:
                file.write('  } else {\n')
            elif lang in ['fortran', 'matlab']:
                file.write('  else\n')

            line = ('    ' + dBdT +
                    ' = ({:.8e}'.format(specs[sp_ind].hi[0] - 1.0) +
                    ' + {:.8e} / T) / T'.format(specs[sp_ind].hi[5]) +
                    ' + {:.8e} + T'.format(specs[sp_ind].hi[1] / 2.0) +
                    ' * ({:.8e}'.format(specs[sp_ind].hi[2] / 3.0) +
                    ' + T * ({:.8e}'.format(specs[sp_ind].hi[3] / 4.0) +
                    ' + {:.8e} * T))'.format(specs[sp_ind].hi[4] / 5.0) +
                    utils.line_end[lang]
                    )
            file.write(line)

            if lang in ['c', 'cuda']:
                file.write('  }\n\n')
            elif lang == 'fortran':
                file.write('  end if\n\n')
            elif lang == 'matlab':
                file.write('  end\n\n')

<<<<<<< HEAD

def write_db_dt(file, lang, specs, rxn):
=======
def get_db_dt(lang, specs, rxn):
>>>>>>> a8ace428
    if lang == 'cuda':
        template = 'dBdT[{}]'
    else:
        template = 'dBdT_{}'
    jline = ''
    notfirst = False
    # contribution from dBdT terms from
    # all participating species
    for sp_ind in rxn.prod:
        if sp_ind in rxn.reac:
            nu = (rxn.prod_nu[rxn.prod.index(sp_ind)] -
                  rxn.reac_nu[rxn.reac.index(sp_ind)]
                  )
        else:
            nu = rxn.prod_nu[rxn.prod.index(sp_ind)]

        if (nu == 0):
            continue

        if lang in ['c', 'cuda']:
            dBdT = template.format(sp_ind)
        elif lang in ['fortran', 'matlab']:
            dBdT = template.format(sp_ind + 1)

        if not notfirst:
            # first entry
            if nu == 1:
                jline += dBdT
            elif nu == -1:
                jline += '-' + dBdT
            else:
                jline += '{} * '.format(float(nu)) + dBdT
        else:
            # not first entry
            if nu == 1:
                jline += ' + '
            elif nu == -1:
                jline += ' - '
            else:
                if (nu > 0):
                    jline += ' + {}'.format(float(nu))
                else:
                    jline += ' - {}'.format(float(abs(nu)))
                jline += ' * '
            jline += dBdT
        notfirst = True

    for sp_ind in rxn.reac:
        # skip species also in products, already counted
        if sp_ind in rxn.prod:
            continue

        nu = -rxn.reac_nu[rxn.reac.index(sp_ind)]

        if lang in ['c', 'cuda']:
            dBdT = template.format(sp_ind)
        elif lang in ['fortran', 'matlab']:
            dBdT = template.format(sp_ind + 1)

        # not first entry
        if nu == 1:
            jline += ' + '
        elif nu == -1:
            jline += ' - '
        else:
            if (nu > 0):
                jline += ' + {}'.format(float(nu))
            else:
                jline += ' - {}'.format(float(abs(nu)))
            jline += ' * '
        jline += dBdT

    jline += '))'

    return jline


def write_pr(file, lang, specs, reacs, pdep_reacs, rxn, get_array, last_conc_temp=None):
    # print lines for necessary pressure-dependent variables
    line = '  {} = '.format('conc_temp' if rxn.thd_body else 'Pr')
    conc_temp_log = None
    if rxn.thd_body:
        # take care of the conc_temp collapsing
        conc_temp_log = []
    if rxn.pdep_sp != '':
        line += get_array(lang, 'conc', rxn.pdep_sp)
    else:
        line += '(m'

        for isp, eff in rxn.thd_body:
            if eff > 1.0:
                line += ' + {} * '.format(eff - 1.0)
            elif eff < 1.0:
                line += ' - {} * '.format(1.0 - eff)
            if eff != 1.0:
                line += get_array(lang, 'conc', isp)
                if conc_temp_log is not None:
                    conc_temp_log.append((isp, eff - 1.0))
        line += ')'

        if not rxn.thd_body:
            # only depends on +m
            conc_temp_log = []

        if last_conc_temp is not None:
            # need to update based on the last
            new_conc_temp = []
            for species, alpha in conc_temp_log:
                match = next((sp for sp in last_conc_temp if sp[0] == species), None)
                if match is not None:
                    coeff = alpha - match[1]
                else:
                    coeff = alpha
                if coeff != 0.0:
                    new_conc_temp.append((species, coeff))
            for species, alpha in last_conc_temp:
                match = next((sp for sp in conc_temp_log if sp[0] == species), None)
                if match is None:
                    new_conc_temp.append((species, -alpha))

            if len(new_conc_temp):
                # remake the line with the updated numbers
                line = '  conc_temp += ('

                for i, thd_sp in enumerate(new_conc_temp):
                    isp = thd_sp[0]
                    if i > 0:
                        line += ' {}{} * '.format('- ' if thd_sp[1] < 0 else '+ ', abs(thd_sp[1]))
                    else:
                        line += '{} * '.format(thd_sp[1])
                    line += get_array(lang, 'conc', isp)
                line += ')'
            else:
                line = ''

    if rxn.thd_body and len(line):
        file.write(line + utils.line_end[lang])

    if rxn.pdep:
        if rxn.thd_body:
            line = '  Pr = conc_temp'
        beta_0minf, E_0minf, k0kinf = get_infs(rxn)
        # finish writing P_ri
        line += (' * (' + k0kinf + ')' +
                 utils.line_end[lang]
                 )
        file.write(line)

    return conc_temp_log


def write_troe(file, lang, rxn):
    line = ('  Fcent = '
            '{:.8e} * '.format(1.0 - rxn.troe_par[0]) +
            'exp(-T / {:.8e})'.format(rxn.troe_par[1]) +
            ' + {:.8e} * exp(T / '.format(rxn.troe_par[0]) +
            '{:.8e})'.format(rxn.troe_par[2])
            )
    if len(rxn.troe_par) == 4:
        line += ' + exp(-{:.8e} / T)'.format(rxn.troe_par[3])
    line += utils.line_end[lang]
    file.write(line)

    line = ('  A = log10(Pr) - 0.67 * log10(Fcent) - 0.4' +
            utils.line_end[lang]
            )
    file.write(line)

    line = ('  B = 0.806 - 1.1762 * log10(Fcent) - '
            '0.14 * log10(Pr)' +
            utils.line_end[lang]
            )
    file.write(line)

    line = ('  lnF_AB = 2.0 * log(Fcent) * '
            'A / (B * B * B * (1.0 + A * A / (B * B)) * '
            '(1.0 + A * A / (B * B)))' +
            utils.line_end[lang]
            )
    file.write(line)


def write_sri(file, lang):
    line = ('  X = 1.0 / (1.0 + log10(Pr) * log10(Pr))' +
            utils.line_end[lang]
            )
    file.write(line)

<<<<<<< HEAD

def write_pdep_dt(file, lang, rxn, rev_reacs, rind, pind, get_array):
=======
def get_pdep_dt(lang, rxn, rev_reacs, rind, pind, get_array):
>>>>>>> a8ace428
    beta_0minf, E_0minf, k0kinf = get_infs(rxn)
    jline = '  j_temp = (' + get_array(lang, 'pres_mod', pind)
    jline += ' * ((' + ('-Pr' if rxn.high else '')  # high -> chem-activated bimolecular rxn

    # dPr/dT
    jline += ('({:.4e} + ('.format(beta_0minf) +
              '{:.8e} / T) - 1.0) / '.format(E_0minf) +
              '(T * (1.0 + Pr)))'
              )

    if rxn.sri:
        jline += write_sri_dt(lang, rxn, beta_0minf, E_0minf, k0kinf)
    elif rxn.troe:
        jline += write_troe_dt(lang, rxn, beta_0minf, E_0minf, k0kinf)

    jline += ') * '

    if rxn.rev:
        # forward and reverse reaction rates
        jline += '(' + get_array(lang, 'fwd_rates', rind)
        jline += ' - ' + \
                 get_array(lang, 'rev_rates', rev_reacs.index(rind))
        jline += ')'
    else:
        # forward reaction rate only
        jline += '' + get_array(lang, 'fwd_rates', rind)

    jline += ' + (' + get_array(lang, 'pres_mod', pind)

    return jline


def write_sri_dt(lang, rxn, beta_0minf, E_0minf, k0kinf):
    jline = (' + X * ((('
             '{:.8} / '.format(rxn.sri[0] * rxn.sri[1]) +
             '(T * T)) * exp(-'
             '{:.8} / T) - '.format(rxn.sri[1]) +
             '{:.8e} * '.format(1.0 / rxn.sri[2]) +
             'exp(-T / {:.8})) / '.format(rxn.sri[2]) +
             '({:.8} * '.format(rxn.sri[0]) +
             'exp(-{:.8} / T) + '.format(rxn.sri[1]) +
             'exp(-T / {:.8})) - '.format(rxn.sri[2]) +
             'X * {:.8} * '.format(2.0 / math.log(10.0)) +
             'log10(Pr) * ('
             '{:.8e} + ('.format(beta_0minf) +
             '{:.8e} / T) - 1.0) * '.format(E_0minf) +
             'log({:8} * exp('.format(rxn.sri[0]) +
             '-{:.8} / T) + '.format(rxn.sri[1]) +
             'exp(-T / '
             '{:8})) / T)'.format(rxn.sri[2])
             )

    if len(rxn.sri) == 5:
        jline += ' + ({:.8} / T)'.format(rxn.sri[4])

    return jline


def write_troe_dt(lang, rxn, beta_0minf, E_0minf, k0kinf):
    jline = (' + (((1.0 / '
             '(Fcent * (1.0 + A * A / (B * B)))) - '
             'lnF_AB * ('
             '-{:.8e}'.format(0.67 / math.log(10.0)) +
             ' * B + '
             '{:.8e} * '.format(1.1762 / math.log(10.0)) +
             'A) / Fcent)'
             ' * ({:.8e}'.format(-(1.0 - rxn.troe_par[0]) /
                                 rxn.troe_par[1]) +
             ' * exp(-T / '
             '{:.8e}) - '.format(rxn.troe_par[1]) +
             '{:.8e} * '.format(rxn.troe_par[0] /
                                rxn.troe_par[2]) +
             'exp(-T / '
             '{:.8e})'.format(rxn.troe_par[2])
             )
    if len(rxn.troe_par) == 4:
        jline += (' + ({:.8e} / '.format(rxn.troe_par[3]) +
                  '(T * T)) * exp('
                  '-{:.8e} / T)'.format(rxn.troe_par[3])
                  )
    jline += '))'

    jline += (' - lnF_AB * ('
              '{:.8e}'.format(1.0 / math.log(10.0)) +
              ' * B + '
              '{:.8e}'.format(0.14 / math.log(10.0)) +
              ' * A) * '
              '({:.8e} + ('.format(beta_0minf) +
              '{:.8e} / T) - 1.0) / T'.format(E_0minf)
              )

    return jline


def write_dcp_dt(file, lang, specs, sparse_indicies):
    T_mid_buckets = {}
    # put all of the same T_mids together
    for isp, sp in enumerate(specs):
        if sp.Trange[1] not in T_mid_buckets:
            T_mid_buckets[sp.Trange[1]] = []
        T_mid_buckets[sp.Trange[1]].append(isp)

    first = True
    for T_mid in T_mid_buckets:
        # write the if statement
        line = '  if (T <= {:})'.format(T_mid)
        if lang in ['c', 'cuda']:
            line += ' {\n'
        elif lang == 'fortran':
            line += ' then\n'
        elif lang == 'matlab':
            line += '\n'
        file.write(line)
        # and the update line
        line = '    working_temp'
        if lang in ['c', 'cuda']:
            line += ' {}= '.format('+' if not first else '')
        elif lang in ['fortran', 'matlab']:
            line += ' = {}'.format('working_temp + ' if not first else '')
        for isp in T_mid_buckets[T_mid]:
            sp = specs[isp]
            if T_mid_buckets[T_mid].index(isp):
                line += '\n    + '
            line += '(' + utils.get_array(lang, 'y', isp + 1)
            line += (' * {:.8e} * ('.format(chem.RU / sp.mw) +
                     '{:.8e} + '.format(sp.lo[1]) +
                     'T * ({:.8e} + '.format(2.0 * sp.lo[2]) +
                     'T * ({:.8e} + '.format(3.0 * sp.lo[3]) +
                     '{:.8e} * T)))'.format(4.0 * sp.lo[4]) +
                     ')'
                     )
        line += utils.line_end[lang]
        file.write(line)

        # now do the high temperature side
        if lang in ['c', 'cuda']:
            file.write('  } else {\n')
        elif lang in ['fortran', 'matlab']:
            file.write('  else\n')
        # and the update line
        line = '    working_temp'
        if lang in ['c', 'cuda']:
            line += ' {}= '.format('+' if not first else '')
        elif lang in ['fortran', 'matlab']:
            line += ' = {}'.format('working_temp + ' if not first else '')

        for isp in T_mid_buckets[T_mid]:
            sp = specs[isp]
            if T_mid_buckets[T_mid].index(isp):
                line += '\n    + '
            line += '(' + utils.get_array(lang, 'y', isp + 1)
            line += (' * {:.8e} * ('.format(chem.RU / sp.mw) +
                     '{:.8e} + '.format(sp.hi[1]) +
                     'T * ({:.8e} + '.format(2.0 * sp.hi[2]) +
                     'T * ({:.8e} + '.format(3.0 * sp.hi[3]) +
                     '{:.8e} * T)))'.format(4.0 * sp.hi[4]) +
                     ')'
                     )
        line += utils.line_end[lang]
        file.write(line)
        # and finish the if
        if lang in ['c', 'cuda']:
            file.write('  }\n\n')
        elif lang == 'fortran':
            file.write('  end if\n\n')
        elif lang == 'matlab':
            file.write('  end\n\n')

        first = False

<<<<<<< HEAD
=======
def get_elementary_rxn_dt(lang, specs, rxn, rind, rev_idx=None):
    """Write contribution from temperature derivative of reaction rate for
    elementary reaction.

    """

    jline = get_array(lang, 'fwd_rates', rind)
    jline += ' * ('

    jline += get_rxn_params_dt(rxn, rev=False)

    # loop over reactants
    jline = ''
    nu = sum(rxn.reac_nu)
    jline += '{})'.format(float(nu))

    # contribution from temperature derivative of reaction rates
    if rxn.rev:
        # reversible reaction

        jline += ' - ' + \
            get_array(lang, 'rev_rates', rev_idx) + \
            ' * ('

        if rxn.rev_par:
            jline += get_rxn_params_dt(rxn, rev=True)

            # product nu sum
            nu = sum(rxn.prod_nu)
            jline += '{})'.format(float(nu))
        else:
            jline += get_rxn_params_dt(rxn, rev=False)

            # product nu sum
            nu = sum(rxn.prod_nu)
            jline += '{} - T * ('.format(float(nu))

            # product nu sum
            jline += get_db_dt(lang, specs, rxn)
            jline += ')'
    else:
        jline += ')'

    # print line for reaction
    return jline + ') * rho_inv' + utils.line_end[lang]

def write_cheb_rxn_dt(file, lang, jline, rxn, rind, rev_idx):
    # Chebyshev reaction

    # Reduced temperature and pressure needed many times.
    tlim_inv_sum = 1. / rxn.cheb_tlim[0] + 1. / rxn.cheb_tlim[1]
    tlim_inv_sub = 1. / rxn.cheb_tlim[1] - 1. / rxn.cheb_tlim[0]
    file.write('  Tred = ((2.0 / T) - ' +
               '{:.8e}) / '.format(tlim_inv_sum) +
               '{:.8e}'.format(tlim_inv_sub) +
               utils.line_end[lang]
               )

    plim_log_sum = (math.log10(rxn.cheb_plim[0]) +
                    math.log10(rxn.cheb_plim[1]))
    plim_log_sub = (math.log10(rxn.cheb_plim[1]) -
                    math.log10(rxn.cheb_plim[0]))
    file.write('  Pred = (2.0 * log10(pres) - ' +
               '{:.8e}) / '.format(plim_log_sum) +
               '{:.8e}'.format(plim_log_sub) +
               utils.line_end[lang]
               )

    jline += '(1.0 + {:.8e} * ('.format(math.log(10.))

    for i in range(rxn.cheb_n_temp):
        for j in range(rxn.cheb_n_pres):

            if i == 0 and j == 0:
                continue

            jline += '{:.8e} * ('.format(rxn.cheb_par[i, j])

            if i != 0:
                jline += (
                    '{:.1f} * '.format(i) +
                    'cheb_u({}, Tred) * '.format(i - 1) +
                    'cheb_t({}, Pred) * '.format(j) +
                    '({:.8e} / T)'.format(-2. / tlim_inv_sub)
                    )
                if j != 0:
                    jline += ' + '

            if j != 0:
                jline += (
                    '{:.1f} * '.format(j) +
                    'cheb_t({}, Tred) * '.format(i) +
                    'cheb_u({}, Pred) * '.format(j - 1) +
                    '{:.8e}'.format(2. / (math.log(10.) *
                                    plim_log_sub)
                                    )
                    )


            jline += ')'

            if j < rxn.cheb_n_pres - 1:
                jline += ' + '

        if i < rxn.cheb_n_temp - 1:
            jline += ' + \n'
            file.write(jline)
            jline = ' ' * len_line_beg

    jline += '))'

    jline += ' * (fwd_rxn_rates'
    if lang in ['c', 'cuda']:
        jline += '[{}]'.format(rind)
    elif lang in ['fortran', 'matlab']:
        jline += '({})'.format(rind + 1)

    if rxn.rev:
        # reverse reaction rate also
        jline += ' - rev_rxn_rates'
        if lang in ['c', 'cuda']:
            jline += '[{}]'.format(rev_idx)
        elif lang in ['fortran', 'matlab']:
            jline += '({})'.format(rev_idx + 1)

    jline += ') - fwd_rxn_rates'
    if lang in ['c', 'cuda']:
        jline += '[{}]'.format(rind)
    elif lang in ['fortran', 'matlab']:
        jline += '({})'.format(rind + 1)
    jline += ' * {}'.format(sum(rxn.reac_nu))

    if rxn.rev:
        jline += ' + rev_rxn_rates'
        if lang in ['c', 'cuda']:
            jline += '[{}]'.format(rev_idx)
        elif lang in ['fortran', 'matlab']:
            jline += '({})'.format(rev_idx + 1)
        jline += ' * (T * ' + get_dBdT(lang, specs, rxn)

        jline += ' + {})'.format(sum(rxn.prod_nu))

    jline += '))'
    # print line for reaction
    file.write(jline + utils.line_end[lang])

def write_plog_rxn_dt(file, lang, jline, specs, rxn, rind, rev_idx):
    # Plog reactions have conditional contribution,
    # depends on pressure range

    (p1, A_p1, b_p1, E_p1) = rxn.plog_par[0]
    file.write('  if (pres <= {:.4e}) {{\n'.format(p1))

    # For pressure below the first pressure given, use standard
    # Arrhenius expression.

    # Make copy, but with specific pressure Arrhenius coefficients
    rxn_p = chem.ReacInfo(rxn.rev, rxn.reac, rxn.reac_nu,
                          rxn.prod, rxn.prod_nu,
                          A_p1, b_p1, E_p1
                          )

    file.write(jline + get_elementary_rxn_dt(lang, specs, rxn_p, rind, rev_idx))

    for idx, vals in enumerate(rxn.plog_par[:-1]):
        (p1, A_p1, b_p1, E_p1) = vals
        (p2, A_p2, b_p2, E_p2) = rxn.plog_par[idx + 1]

        file.write('  }} else if ((pres > {:.4e}) '.format(p1) +
                   '&& (pres <= {:.4e})) {{\n'.format(p2)
                   )

        jline_p = (jline + '({:.8e} + '.format(1. + b_p1) +
                   '{:.8e} / T + '.format(E_p1) +
                   '({:.8e} + '.format(b_p2 - b_p1) +
                   '{:.8e} / T) * '.format(E_p2 - E_p1) +
                   '(log(pres) - {:.8e}) /'.format(math.log(p1)) +
                   ' {:.8e}'.format(math.log(p2) - math.log(p1)) +
                   ' + ({:.8e}'.format(math.log(A_p2 / A_p1)) +
                   ' + {:.8e} * logT'.format(b_p2 - b_p1) +
                   ' + {:.8e} / T) / '.format(E_p2 - E_p1) +
                   '{:.8e})'.format(math.log(p2) - math.log(p1))
                   )

        jline_p += ' * (fwd_rxn_rates'
        if lang in ['c', 'cuda']:
            jline_p += '[{}]'.format(rind)
        elif lang in ['fortran', 'matlab']:
            jline_p += '({})'.format(rind + 1)

        if rxn.rev:
            # reverse reaction rate also
            jline_p += ' - rev_rxn_rates'
            if lang in ['c', 'cuda']:
                jline_p += '[{}]'.format(rev_idx)
            elif lang in ['fortran', 'matlab']:
                jline_p += '({})'.format(rev_idx + 1)

        jline_p += ') - fwd_rxn_rates'
        if lang in ['c', 'cuda']:
            jline_p += '[{}]'.format(rind)
        elif lang in ['fortran', 'matlab']:
            jline_p += '({})'.format(rind + 1)
        jline_p += ' * {}'.format(sum(rxn.reac_nu))

        if rxn.rev:
            jline_p += ' + rev_rxn_rates'
            if lang in ['c', 'cuda']:
                jline_p += '[{}]'.format(rev_idx)
            elif lang in ['fortran', 'matlab']:
                jline_p += '({})'.format(rev_idx + 1)
            jline_p += ' * (T * ' + get_dBdT(lang, specs, rxn)

            jline_p += ' + {})'.format(sum(rxn.prod_nu))

        jline_p += '))'
        # print line for reaction
        file.write('  ' + jline_p + utils.line_end[lang])

    (pn, A_pn, b_pn, E_pn) = rxn.plog_par[-1]
    file.write('  }} else if (pres > {:.4e}) {{\n'.format(pn))

    # For pressure above the final pressure given, use standard
    # Arrhenius expression.

    # Make copy, but with specific pressure Arrhenius coefficients
    rxn_p = chem.ReacInfo(rxn.rev, rxn.reac, rxn.reac_nu,
                          rxn.prod, rxn.prod_nu,
                          A_pn, b_pn, E_pn
                          )

    file.write(jline + get_elementary_rxn_dt(lang, specs, rxn_p, rind, rev_idx))

    file.write('  }\n')

>>>>>>> a8ace428

def write_dt_y(file, lang, specs, sp, isp, num_s, touched, sparse_indicies, offset, get_array):
    for k_sp, sp_k in enumerate(specs):
        line = '  '
        lin_index = (num_s + 1) * (k_sp + 1)
        if lang in ['c', 'cuda']:
            line += get_array(lang, 'jac', lin_index)
            if not lin_index in sparse_indicies:
                sparse_indicies.append(lin_index)
        elif lang in ['fortran', 'matlab']:
            line += get_array(lang, 'jac', 0, twod=k_sp + 1)
            if not (1, k_sp + 1) in sparse_indicies:
                sparse_indicies.append((1, k_sp + 1))
        if lang in ['fortran', 'matlab']:
            line += ' = ' + (get_array(lang, 'jac', 0, twod=k_sp + 1) + ' +' if touched[lin_index] else '') + ' -('
        else:
            line += ' {}= -('.format('+' if touched[lin_index] else '')
        touched[lin_index] = True

        if lang in ['c', 'cuda']:
            line += ('' + get_array(lang, 'h', isp) + ' * ('
                                                      '' + get_array(lang, 'jac', isp + 1 + (num_s + 1) * (k_sp + 1)) +
                     ' * cp_avg * rho' +
                     ' - (' + get_array(lang, 'cp', k_sp) + ' * ' + get_array(lang, 'dy', isp + offset) +
                     ' * {:.8e}))'.format(sp.mw)
                     )
        elif lang in ['fortran', 'matlab']:
            line += ('' + get_array(lang, 'h', isp) + ' * ('
                                                      '' + get_array(lang, 'jac', isp + 1, twod=k_sp + 1) +
                     ' * cp_avg * rho' +
                     ' - (' + get_array(lang, 'cp', k_sp) + ' * ' + get_array(lang, 'dy', isp + offset) +
                     ' * {:.8e}))'.format(sp.mw)
                     )
        line += ')' + utils.line_end[lang]
        file.write(line)


def write_dt_y_division(file, lang, specs, num_s, get_array):
    if lang in ['c', 'cuda']:
        line = '  //'
    elif lang == 'fortran':
        line = '  !'
    elif lang == 'matlab':
        line = '  %'
    line += ('Complete dT/dy calculations\n')
    file.write(line)
    file.write('  j_temp = 1.0 / (rho * cp_avg * cp_avg)' + utils.line_end[lang])
    for k_sp, sp_k in enumerate(specs):
        line = '  '
        lin_index = (num_s + 1) * (k_sp + 1)
        if lang in ['c', 'cuda']:
            line += get_array(lang, 'jac', lin_index)
            line += ' *= (j_temp)'
        elif lang in ['fortran', 'matlab']:
            line += get_array(lang, 'jac', 0, twod=k_sp + 1)
            line += '= ' + get_array(lang, 'jac', 0, twod=k_sp + 1)
            line += ' * (j_temp)'

        line += utils.line_end[lang]
        file.write(line)
    file.write('\n')


def write_dt_completion(file, lang, specs, offset, get_array):
    if lang in ['c', 'cuda']:
        line = '  //'
    elif lang == 'fortran':
        line = '  !'
    elif lang == 'matlab':
        line = '  %'
    line += ('Complete dT wrt T calculations\n')
    file.write(line)
    line = '  '
    if lang in ['c', 'cuda']:
        line += '' + get_array(lang, 'jac', 0)
    elif lang in ['fortran', 'matlab']:
        line += '' + get_array(lang, 'jac', 0, twod=0)

    line += ' = -('

    for k_sp, sp_k in enumerate(specs):
        if k_sp:
            line += '    + '
        line += '' + get_array(lang, 'dy', k_sp + offset) + ' * {:.8e}'.format(sp_k.mw) + ' * '
        line += '(-working_temp * ' + get_array(lang, 'h', k_sp) + ' / cp_avg + ' + '' + get_array(lang, 'cp',
                                                                                                   k_sp) + ')'
        line += ' + ' + get_array(lang, 'jac', k_sp + 1, twod=0) + ' * ' + get_array(lang, 'h', k_sp) + ' * rho'
        if k_sp != len(specs) - 1:
            if lang == 'fortran':
                line += ' &'
            line += '\n'

    line += ') / (rho * cp_avg)'
    line += utils.line_end[lang]
    file.write(line)


<<<<<<< HEAD
def write_cuda_intro(path, number, rate_list, this_rev, this_pdep, this_thd, this_troe, this_sri, no_shared):
=======
def write_cuda_intro(path, number, rate_list, this_rev, this_pdep, this_thd, this_troe, this_sri, this_cheb, no_shared):
>>>>>>> a8ace428
    """
    Writes the header and definitions for of any of the various sub-functions for CUDA

    Returns the opened file
    """
    lang = 'cuda'
    with open(os.path.join(path, 'jacob_' + str(number) + '.h'), 'w') as file:
        file.write('#ifndef JACOB_HEAD_{}\n'.format(number) +
                   '#define JACOB_HEAD_{}\n'.format(number) +
                   '\n'
                   '#include "../header.h"\n'
                   '\n'
                   '__device__ void eval_jacob_{} ('.format(number)
                   )
        file.write('const double, const double*')
        for rate in rate_list:
            file.write(', const double*')
        if this_thd:
            file.write(', const double')
        file.write(', const double, const double, const double*, const double, double*'
                   ');\n'
                   '\n'
                   '#endif\n'
                   )
    file = open(os.path.join(path, 'jacob_' + str(number) + utils.file_ext[lang]), 'w')
    file.write('#include <math.h>\n'
               '#include "../header.h"\n'
               '\n'
               )

    line = '__device__ '

    line += ('void eval_jacob_{} (const double pres, '.format(number) +
             'const double * conc')
    for rate in rate_list:
        line += ', const double* ' + rate
    if this_thd:
        line += ', const double m'
    line += ', const double mw_avg, const double rho, const double* dBdT, const double T, double* jac) {'
    file.write(line + '\n')

    if not no_shared:
        file.write('  extern __shared__ double shared_temp[]' + utils.line_end[lang])
        # third-body variable needed for reactions
    if this_pdep and this_thd:
        line = '  '
        if lang == 'c':
            line += 'double '
        elif lang == 'cuda':
            line += 'register double '
        line += ('conc_temp' +
                 utils.line_end[lang]
                 )
        file.write(line)


    # log(T)
    line = '  '
    if lang == 'c':
        line += 'double '
    elif lang == 'cuda':
        line += 'register double '
    line += ('logT = log(T)' +
             utils.line_end[lang]
             )
    file.write(line)

    line = '  '
    if lang == 'c':
        line += 'double '
    elif lang == 'cuda':
        line += 'register double '
    line += 'j_temp = 0.0' + utils.line_end[lang]
    file.write(line)

    if this_pdep:
        line = '  '
        if lang == 'c':
            line += 'double '
        elif lang == 'cuda':
            line += 'register double '
        line += 'pres_mod_temp = 0.0' + utils.line_end[lang]
        file.write(line)

    if this_thd:
        line = '  '
        if lang == 'c':
            line += 'double '
        elif lang == 'cuda':
            line += 'register double '
        line += 'thd_temp = 0.0' + utils.line_end[lang]
        file.write(line)

    # if any reverse reactions, will need Kc
    if this_rev:
        line = '  '
        if lang == 'c':
            line += 'double '
        elif lang == 'cuda':
            line += 'register double '
        line += 'Kc = 0.0' + utils.line_end[lang]
        file.write(line)

    # pressure-dependence variables
    if this_pdep:
        line = '  '
        if lang == 'c':
            line += 'double '
        elif lang == 'cuda':
            line += 'register double '
        line += 'Pr = 0.0' + utils.line_end[lang]
        file.write(line)

    if this_troe:
        line = ''.join(['  double {} = 0.0{}'.format(x, utils.line_end[lang]) for x in 'Fcent', 'A', 'B', 'lnF_AB'])
        file.write(line)

    if this_sri:
        line = '  double X = 0.0' + utils.line_end[lang]
        file.write(line)

    if this_cheb:
        line = '  double Tred, Pred' + utils.line_end[lang]
        file.write(line)

    return file


def write_dy_intros(path, number):
    lang = 'cuda'
    with open(os.path.join(path, 'jacob_' + str(number) + '.h'), 'w') as file:
        file.write('#ifndef JACOB_HEAD_{}\n'.format(number) +
                   '#define JACOB_HEAD_{}\n'.format(number) +
                   '\n'
                   '#include "../header.h"\n'
                   '\n'
                   '__device__ void eval_jacob_{} ('.format(number)
                   )
        file.write('const double, const double, const double, const double*, const double*, const double*, double*);\n'
                   '\n'
                   '#endif\n'
                   )
    file = open(os.path.join(path, 'jacob_' + str(number) + utils.file_ext[lang]), 'w')
    file.write('#include "../header.h"\n'
               '\n'
               )

    line = '__device__ '

    line += (
        'void eval_jacob_{} (const double mw_avg, const double rho, const double cp_avg, const double* dy, '
        'const double* h, const double* cp, double* jac) '.format(
            number))
    line += '{\n'
    line += '  register double rho_inv = 1.0 / rho;'
    file.write(line + utils.line_end['cuda'])
    return file


def write_jacobian(path, lang, specs, reacs, splittings=None, smm=None):
    """Write Jacobian subroutine in desired language.

    Parameters
    ----------
    path : str
        Path to build directory for file.
    lang : {'c', 'cuda', 'fortran', 'matlab'}
        Programming language.
    specs : list of SpecInfo
        List of species in the mechanism.
    reacs : list of ReacInfo
        List of reactions in the mechanism.
    splittings : list of int
        If not None and lang == 'cuda', this will be used to partition the sub jacobian routines
    smm : shared_memory_manager, optional
        If not None, use this to manage shared memory optimization

    Returns
    -------
    None

    """

    do_unroll = len(specs) > CUDAParams.Jacob_Unroll
    if lang == 'cuda' and do_unroll:
        # make paths for separate jacobian files
        utils.create_dir(os.path.join(path, 'jacobs'))

    # first write header file
    if lang == 'c':
        file = open(path + 'jacob.h', 'w')
        file.write('#ifndef JACOB_HEAD\n'
                   '#define JACOB_HEAD\n'
                   '\n'
                   '#include "header.h"\n'
                   '\n'
                   'void eval_jacob (const double, const double, '
                   'const double*, double*);\n'
                   '\n'
                   '#endif\n'
                   )
        file.close()
    elif lang == 'cuda':
        file = open(path + 'jacob.cuh', 'w')
        file.write('#ifndef JACOB_HEAD\n'
                   '#define JACOB_HEAD\n'
                   '\n'
                   '#include "header.h"\n'
                   '\n'
                   '__device__ void eval_jacob (const double, const double, '
                   'const double*, double*);\n'
                   '\n'
                   '#endif\n'
                   )
        file.close()

    # numbers of species and reactions
    num_s = len(specs)
    num_r = len(reacs)
    rev_reacs = [i for i, rxn in enumerate(reacs) if rxn.rev]
    num_rev = len(rev_reacs)

    pdep_reacs = []
    for i, reac in enumerate(reacs):
        if reac.thd or reac.pdep:
            # add reaction index to list
            pdep_reacs.append(i)
    num_pdep = len(pdep_reacs)

    # create file depending on language
    filename = 'jacob' + utils.file_ext[lang]
    file = open(path + filename, 'w')

    # header files
    if lang == 'c':
        file.write('#include <math.h>\n'
                   '#include "header.h"\n'
                   '#include "chem_utils.h"\n'
                   '#include "rates.h"\n'
                   '\n'
                   )
    elif lang == 'cuda':
        file.write('#include <math.h>\n' +
                   ('#include "jacobs/jac_include.h"\n' if 
                    do_unroll else '') + 
                   '#include "header.h"\n'
                   '#include "chem_utils.cuh"\n'
                   '#include "rates.cuh"\n'
                   '#include "gpu_macros.cuh"\n'
                   '\n'
                   )

    line = ''
    if lang == 'cuda':
        line = '__device__ '

    offset = 0

    if lang in ['c', 'cuda']:
        line += ('void eval_jacob (const double t, const double pres, '
                 'const double * y, double * jac) {\n\n')
    elif lang == 'fortran':
        line += 'subroutine eval_jacob (t, pres, y, jac)\n\n'

        # fortran needs type declarations
        line += ('  implicit none\n'
                 '  integer, parameter :: wp = kind(1.0d0)'
                 '  real(wp), intent(in) :: t, pres, y({})\n'.format(num_s) +
                 '  real(wp), intent(out) :: jac({0},{0})\n'.format(num_s) +
                 '  \n'
                 '  real(wp) :: T, rho, cp_avg, logT\n'
                 )
        if any(reacs[rxn].thd for rxn in rev_reacs):
            line += '  real(wp) :: m\n'
        line += ('  real(wp), dimension({}) :: '.format(num_s) +
                 'conc, cp, h, dy\n'
                 '  real(wp), dimension({}) :: rxn_rates\n'.format(num_r) +
                 '  real(wp), dimension({}) :: pres_mod\n'.format(num_pdep)
                 )
    elif lang == 'matlab':
        line += 'function jac = eval_jacob (T, pres, y)\n\n'
    file.write(line)

    get_array = utils.get_array
    if lang == 'cuda' and smm is not None:
        smm.reset()
        get_array = smm.get_array
        smm.write_init(file, indent=2)

    # get temperature
    if lang in ['c', 'cuda']:
        line = '  double T = ' + get_array(lang, 'y', 0)
    elif lang in ['fortran', 'matlab']:
        line = '  T = ' + get_array(lang, 'y', 0)
    line += utils.line_end[lang]
    file.write(line)

    file.write('\n')

    # calculation of average molecular weight
    if lang in ['c', 'cuda']:
        file.write('  // average molecular weight\n'
                   '  double mw_avg;\n'
                   )
    elif lang == 'fortran':
        file.write('  ! average molecular weight\n')
    elif lang == 'matlab':
        file.write('  % average molecular weight\n')

    if lang in ['c', 'cuda']:
        file.write('  // mass-averaged density\n'
                   '  double rho;\n'
                   )
    elif lang == 'fortran':
        file.write('  ! mass-averaged density\n')
    elif lang == 'matlab':
        file.write('  % mass-averaged density\n')

    # evaluate species molar concentrations
    if lang in ['c', 'cuda']:
        file.write('  // species molar concentrations\n'
                   '  double conc[{}];\n'.format(num_s)
                   )
    elif lang == 'fortran':
        file.write('  ! species molar concentrations\n')
    elif lang == 'matlab':
        file.write('  % species molar concentrations\n'
                   '  conc = zeros({},1);\n'.format(num_s)
                   )
    file.write('  eval_conc (y[0], pres, &y[1], &mw_avg, &rho, conc);\n\n')

    rate_list = ['fwd_rates']
    if len(rev_reacs):
        rate_list.append('rev_rates')
    if len(pdep_reacs):
        rate_list.append('pres_mod')
    rate_list.append('dy')
    # evaluate forward and reverse reaction rates
    if lang in ['c', 'cuda']:
        file.write('  // evaluate reaction rates\n'
                   '  double fwd_rates[{}];\n'.format(num_r)
                   )
        if rev_reacs:
            file.write('  double rev_rates[{}];\n'.format(num_rev) +
                       '  eval_rxn_rates (T, pres, conc, fwd_rates, '
                       'rev_rates);\n'
                       )
        else:
            file.write('  eval_rxn_rates (T, pres, conc, fwd_rates);\n')
    elif lang == 'fortran':
        file.write('  ! evaluate reaction rates\n')
        if rev_reacs:
            file.write('  call eval_rxn_rates (T, pres, conc, fwd_rates, '
                       'rev_rates)\n'
                       )
        else:
            file.write('  eval_rxn_rates (T, pres, conc, fwd_rates)\n')
    elif lang == 'matlab':
        file.write('  % evaluate reaction rates\n')
        if rev_reacs:
            file.write('  [fwd_rates, rev_rates] = eval_rxn_rates '
                       '(T, pres, conc);\n'
                       )
        else:
            file.write('  fwd_rates = eval_rxn_rates (T, pres, conc);\n')
    file.write('\n')

    # evaluate third-body and pressure-dependence reaction modifications
    if lang in ['c', 'cuda']:
        file.write('  // get pressure modifications to reaction rates\n'
                   '  double pres_mod[{}];\n'.format(num_pdep) +
                   '  get_rxn_pres_mod (T, pres, conc, pres_mod);\n')
    elif lang == 'fortran':
        file.write('  ! get and evaluate pressure modifications to '
                   'reaction rates\n'
                   '  call get_rxn_pres_mod (T, pres, conc, pres_mod)\n'
                   )
    elif lang == 'matlab':
        file.write('  % get and evaluate pressure modifications to '
                   'reaction rates\n'
                   '  pres_mod = get_rxn_pres_mod (T, pres, conc, '
                   'pres_mod);\n'
                   )
    file.write('\n')

    # evaluate species rates
    if lang in ['c', 'cuda']:
        file.write('  // evaluate rate of change of species molar '
                   'concentration\n')
        file.write('  double dy[{}];\n'.format(num_s))
        if rev_reacs:
            file.write('  eval_spec_rates (fwd_rates, rev_rates, '
                       'pres_mod, dy);\n'
                       )
        else:
            file.write('  eval_spec_rates (fwd_rates, pres_mod, '
                       'dy);\n'
                       )
    elif lang == 'fortran':
        file.write('  ! evaluate rate of change of species molar '
                   'concentration\n'
                   )
        if rev_reacs:
            file.write('  call eval_spec_rates (fwd_rates, rev_rates, '
                       'pres_mod, dy)\n'
                       )
        else:
            file.write('  eval_spec_rates (fwd_rates, pres_mod, '
                       'dy)\n'
                       )
    elif lang == 'matlab':
        file.write('  % evaluate rate of change of species molar '
                   'concentration\n'
                   )
        if rev_reacs:
            file.write('  dy = eval_spec_rates(fwd_rates, '
                       'rev_rates, pres_mod);\n'
                       )
        else:
            file.write('  dy = eval_spec_rates(fwd_rates, '
                       'pres_mod);\n'
                       )
    file.write('\n')

    # third-body variable needed for reactions
    if any((rxn.pdep and rxn.pdep_sp == '') or rxn.thd for rxn in reacs):
        line = '  '
        if lang == 'c':
            line += 'double '
        elif lang == 'cuda':
            line += 'register double '
        line += ('m = pres / ({:4e} * T)'.format(chem.RU) +
                 utils.line_end[lang]
                 )
        file.write(line)

        if not (lang == 'cuda' and do_unroll):
            line = '  '
            if lang == 'c':
                line += 'double '
            elif lang == 'cuda':
                line += 'register double '
            line += ('conc_temp' +
                     utils.line_end[lang]
                     )
            file.write(line)


    # log(T)
    line = '  '
    if lang == 'c':
        line += 'double '
    elif lang == 'cuda':
        line += 'register double '
    line += ('logT = log(T)' +
             utils.line_end[lang]
             )
    file.write(line)

    line = '  '
    if lang == 'c':
        line += 'double '
    elif lang == 'cuda':
        line += 'register double '
    line += 'j_temp = 0.0' + utils.line_end[lang]
    file.write(line)

    line = '  '
    if lang == 'c':
        line += 'double '
    elif lang == 'cuda':
        line += 'register double '
    line += 'kf = 0.0' + utils.line_end[lang]
    file.write(line)

    if any(rxn.pdep for rxn in reacs) and not (lang == 'cuda' and do_unroll):
        line = '  '
        if lang == 'c':
            line += 'double '
        elif lang == 'cuda':
            line += 'register double '
        line += 'pres_mod_temp = 0.0' + utils.line_end[lang]
        file.write(line)

    # if any reverse reactions, will need Kc
    if rev_reacs and not (lang == 'cuda' and do_unroll):
        line = '  '
        if lang == 'c':
            line += 'double '
        elif lang == 'cuda':
            line += 'register double '
        file.write(line + 'Kc = 0.0' + utils.line_end[lang])
        file.write(line + 'kr = 0' + utils.line_end[lang])

    # pressure-dependence variables
    if any(rxn.pdep for rxn in reacs) and not (lang == 'cuda' and do_unroll):
        line = '  '
        if lang == 'c':
            line += 'double '
        elif lang == 'cuda':
            line += 'register double '
        line += 'Pr = 0.0' + utils.line_end[lang]
        file.write(line)

    if any(rxn.troe for rxn in reacs) and not (lang == 'cuda' and do_unroll):
        line = ''.join(['  double {} = 0.0{}'.format(x, utils.line_end[lang]) for x in 'Fcent', 'A', 'B', 'lnF_AB'])
        file.write(line)

    if any(rxn.sri for rxn in reacs) and not (lang == 'cuda' and do_unroll):
        line = '  double X = 0.0' + utils.line_end[lang]
        file.write(line)

<<<<<<< HEAD
    if not do_unroll:
=======
    if any(rxn.cheb for rxn in reacs) and not (lang == 'cuda' and do_unroll):
        file.write('  double Tred, Pred' + utils.line_end[lang])

    if lang != 'cuda':
>>>>>>> a8ace428
        line = '  '
        if lang == 'c':
            line += 'double '
        elif lang == 'cuda':
            line += 'register double '
        line += 'rho_inv = 1.0 / rho' + utils.line_end[lang]
        file.write(line)

    # variables for equilibrium constant derivatives, if needed
    dBdT_flag = [False for sp in specs]

    # define dB/dT's
    write_db_dt_def(file, lang, specs, reacs, rev_reacs, dBdT_flag)

    line = ''

    ###################################
    # now begin Jacobian evaluation
    ###################################

    # whether this jacobian index has been modified
    touched = [False for i in range((len(specs) + 1) * (len(specs) + 1))]
    sparse_indicies = []

    last_split_index = None
    jac_count = 0
    next_fn_index = 0
    batch_has_thd = False
    last_conc_temp = None
    ###################################
    # partial derivatives of reactions
    ###################################
    for rind, rxn in enumerate(reacs):
        if lang == 'cuda' and do_unroll and (rind == next_fn_index):
            # clear conc temp
            last_conc_temp = None
            file_store = file
            # get next index
            next_fn_index = rind + splittings[0]
            splittings = splittings[1:]
            # get flags
            rev = False
            pdep = False
            thd = False
            troe = False
            sri = False
            cheb = False
            for ind_next in range(rind, next_fn_index):
                if reacs[ind_next].rev:
                    rev = True
                if reacs[ind_next].pdep:
                    pdep = True
                if reacs[ind_next].thd:
                    thd = True
                if reacs[ind_next].troe:
                    troe = True
                if reacs[ind_next].sri:
                    sri = True
                if reacs[ind_next].cheb:
                    cheb = True
            batch_has_thd = thd
<<<<<<< HEAD
            # write the specific evaluator for this reaction
            file = write_cuda_intro(os.path.join(path, 'jacobs'), jac_count, rate_list, rev, pdep, thd, troe, sri,
                                    smm is None)
=======
            #write the specific evaluator for this reaction
            file = write_cuda_intro(os.path.join(path, 'jacobs'), jac_count, rate_list, rev, pdep, thd, troe, sri, cheb, smm is None)
>>>>>>> a8ace428

        if lang == 'cuda' and smm is not None:
            variable_list, usages = calculate_shared_memory(rind, rxn, specs, reacs, rev_reacs, pdep_reacs)
            smm.load_into_shared(file, variable_list, usages)


        ######################################
        # with respect to temperature
        ######################################

        write_dt_comment(file, lang, rind)

<<<<<<< HEAD
        # first we need any pres mod terms
=======
        #next we need any pres mod terms
>>>>>>> a8ace428
        jline = ''
        pind = None
        if rxn.pdep:
            pind = pdep_reacs.index(rind)
            last_conc_temp = write_pr(file, lang, specs, reacs, pdep_reacs, rxn, get_array, last_conc_temp)

            # dF/dT
            if rxn.troe:
                write_troe(file, lang, rxn)
            elif rxn.sri:
                write_sri(file, lang)
<<<<<<< HEAD

            write_pdep_dt(file, lang, rxn, rev_reacs, rind, pind, get_array)

        else:
            # not pressure dependent
=======
            
            jline = get_pdep_dt(lang, rxn, rev_reacs, rind, pind, get_array)
>>>>>>> a8ace428

        elif rxn.thd_body:
            # third body reaction
<<<<<<< HEAD
            if rxn.thd_body:
                pind = pdep_reacs.index(rind)

                # going to need conc_temp
                # write_pr(file, lang, specs, reacs, pdep_reacs, rxn, get_array)

                jline = '  j_temp = ((-' + get_array(lang, 'pres_mod', pind)
                jline += ' * '

                if rxn.rev:
                    # forward and reverse reaction rates
                    jline += '(' + get_array(lang, 'fwd_rates', rind)
                    jline += ' - ' + \
                             get_array(lang, 'rev_rates', rev_reacs.index(rind))
                    jline += ')'
                else:
                    # forward reaction rate only
                    jline += '' + get_array(lang, 'fwd_rates', rind)
=======
            pind = pdep_reacs.index(rind)
>>>>>>> a8ace428

            jline = '  j_temp = ((-' + get_array(lang, 'pres_mod', pind)
            jline += ' * '

            if rxn.rev:
                # forward and reverse reaction rates
                jline += '(' + get_array(lang, 'fwd_rates', rind)
                jline += ' - ' + \
                    get_array(lang, 'rev_rates', rev_reacs.index(rxn))
                jline += ')'
            else:
                # forward reaction rate only
                jline += get_array(lang, 'fwd_rates', rind)

            jline += ' / T) + (' + get_array(lang, 'pres_mod', pind)

<<<<<<< HEAD
        # contribution from temperature derivative of forward reaction rate
        jline += '' + get_array(lang, 'fwd_rates', rind)
        jline += ' * ('
        file.write(jline)

        write_rxn_params_dt(file, rxn, rev=False)

        # loop over reactants
        jline = ''
        nu = sum(rxn.reac_nu)
        jline += '{})'.format(float(nu))

        # contribution from temperature derivative of reaction rates
        if rxn.rev:
            # reversible reaction

            jline += ' - ' + \
                     get_array(lang, 'rev_rates', rev_reacs.index(rind)) + \
                     ' * ('
=======
        else:
            if lang in ['c', 'cuda', 'matlab']:
                jline += '  j_temp = ((1.0'
            elif lang in ['fortran']:
                jline += '  j_temp = ((1.0_wp'

        jline += ' / T) * ('
>>>>>>> a8ace428

        if rxn.plog:

            write_plog_rxn_dt(file, lang, jline, specs, rxn, rind, 
                rev_reacs.index(rxn) if rxn.rev else None)

        elif rxn.cheb:
            write_cheb_rxn_dt(file, lang, jline, rxn, rind,
                rev_reacs.index(rxn) if rxn.rev else None)

        else:
            jline += get_elementary_rxn_dt(lang, specs, rxn_p, rind, 
                rev_reacs.index(rxn) if rxn.rev else None)
            file.write(jline)


        for k_sp in set(rxn.reac + rxn.prod):
            sp_k = specs[k_sp]
            line = '  '
            nu = get_nu(k_sp, rxn)
            if nu == 0:
                continue
            if lang in ['c', 'cuda']:
                line += (get_array(lang, 'jac', k_sp + 1) +
                         ' {}= {}j_temp{} * {:.8e}'.format('+' if touched[k_sp + 1] else '',
                                                           '' if nu == 1 else ('-' if nu == -1 else ''),
                                                           ' * {}'.format(float(nu)) if nu != 1 and nu != -1 else '',
                                                           sp_k.mw)
                         )
            elif lang in ['fortran', 'matlab']:
                # NOTE: I believe there was a bug here w/ the previous
                # fortran/matlab code (as it looks like it would be zero
                # indexed)
                line += (get_array(lang, 'jac', k_sp + 1, twod=0) + ' = ' +
                         (get_array(lang, 'jac', k_sp + 1, twod=0) + ' + ' if touched[k_sp + 1] else '') +
                         ' {}j_temp{} * {:.8e}'.format('' if nu == 1 else ('-' if nu == -1 else ''),
                                                       ' * {}'.format(float(nu)) if nu != 1 and nu != -1 else '',
                                                       sp_k.mw)
                         )
            file.write(line + utils.line_end[lang])
            touched[k_sp + 1] = True
            if lang in ['c', 'cuda']:
                if k_sp + 1 not in sparse_indicies:
                    sparse_indicies.append(k_sp + 1)
            elif lang in ['fortran', 'matlab']:
                if (k_sp + 1, 1) not in sparse_indicies:
                    sparse_indicies.append((k_sp + 1, 1))

        file.write('\n')

        ######################################
        # with respect to species
        ######################################
        write_dy_comment(file, lang, rind)

        if rxn.rev and not rxn.rev_par:
            # need to find Kc
            write_kc(file, lang, specs, rxn)

        # need to write the dr/dy parts (independent of any species)
        alphaij_hat = write_dr_dy(file, lang, rev_reacs, rxn, rind, pind, len(specs), get_array)

        # write the forward / backwards rates:
        write_rates(file, lang, rxn)

        # now loop through each species
        for j_sp, sp_j in enumerate(specs):
            for k_sp in set(rxn.reac + rxn.prod):
                sp_k = specs[k_sp]

                nu = get_nu(k_sp, rxn)

                # sparse indexes
                if lang in ['c', 'cuda']:
                    if k_sp + 1 + (num_s + 1) * (j_sp + 1) not in sparse_indicies:
                        sparse_indicies.append(k_sp + 1 + (num_s + 1) * (j_sp + 1))
                elif lang in ['fortran', 'matlab']:
                    if (k_sp + 1, j_sp + 1) not in sparse_indicies:
                        sparse_indicies.append((k_sp + 1, j_sp + 1))

                if nu == 0:
                    continue

                working_temp = ''
                mw_frac = utils.round_sig(sp_k.mw / sp_j.mw, 9) * float(nu)
                if mw_frac == -1.0:
                    working_temp += ' -'
                elif mw_frac != 1.0:
                    working_temp += ' {:.8e} * '.format(mw_frac)
                else:
                    working_temp += ' '

                working_temp += '('

                working_temp += write_dr_dy_species(lang, specs, rxn, pind, j_sp, sp_j, alphaij_hat, rind, rev_reacs,
                                                    get_array)

                working_temp += ')'

                lin_index = k_sp + 1 + (num_s + 1) * (j_sp + 1)
                jline = '  '
                if lang in ['c', 'cuda']:
                    jline += (get_array(lang, 'jac', lin_index) +
                              ' {}= '.format('+' if touched[lin_index] else '')
                              )
                elif lang in ['fortran', 'matlab']:
                    jline += (get_array(lang, 'jac', k_sp + 1, twod=j_sp + 1) +
                              (' = ' + get_array(lang, 'jac', k_sp + 1, twod=j_sp + 1) if touched[k_sp + 1] else '')
                              + ' + ')

                if not touched[lin_index]:
                    touched[lin_index] = True

                jline += working_temp
                jline += utils.line_end[lang]

                file.write(jline)
                jline = ''

        file.write('\n')

        if lang == 'cuda' and smm is not None:
            smm.mark_for_eviction(variable_list)

        if lang == 'cuda' and do_unroll and (rind == next_fn_index - 1 or rind == len(reacs) - 1):
            # switch back
            file.write('}\n\n')
            file = file_store
            file.write('  eval_jacob_{}('.format(jac_count))
            jac_count += 1
            line = ('pres, conc')
            for rate in rate_list:
                line += ', ' + rate
            if batch_has_thd:
                line += ', m'
            line += ', mw_avg, rho, dBdT, T, jac)'
            file.write(line + utils.line_end[lang])

    ###################################
    # Partial derivatives of temperature (energy equation)
    ###################################

    # evaluate enthalpy
    if lang in ['c', 'cuda']:
        file.write('  // species enthalpies\n'
                   '  double h[{}];\n'.format(num_s) +
                   '  eval_h(T, h);\n')
    elif lang == 'fortran':
        file.write('  ! species enthalpies\n'
                   '  call eval_h(T, h)\n'
                   )
    elif lang == 'matlab':
        file.write('  % species enthalpies\n'
                   '  h = eval_h(T);\n'
                   )
    file.write('\n')

    # evaluate specific heat
    if lang in ['c', 'cuda']:
        file.write('  // species specific heats\n'
                   '  double cp[{}];\n'.format(num_s) +
                   '  eval_cp(T, cp);\n')
    elif lang == 'fortran':
        file.write('  ! species specific heats\n'
                   '  call eval_cp(T, cp)\n'
                   )
    elif lang == 'matlab':
        file.write('  % species specific heats\n'
                   '  cp = eval_cp(T);\n'
                   )
    file.write('\n')

    # average specific heat
    if lang == 'c':
        file.write('  // average specific heat\n'
                   '  double cp_avg;\n'
                   )
    elif lang == 'cuda':
        file.write('  // average specific heat\n'
                   '  register double cp_avg;\n'
                   )
    elif lang == 'fortran':
        file.write('  ! average specific heat\n')
    elif lang == 'matlab':
        file.write('  % average specific heat\n')

    line = '  cp_avg = '
    isfirst = True
    for sp in specs:
        if len(line) > 70:
            if lang in ['c', 'cuda']:
                line += '\n'
            elif lang == 'fortran':
                line += ' &\n'
            elif lang == 'matlab':
                line += ' ...\n'
            file.write(line)
            line = '     '

        isp = specs.index(sp)
        if not isfirst:
            line += ' + '
        line += ('(' + get_array(lang, 'y', isp + 1) + ' * ' + '' + get_array(lang, 'cp', isp) + ')')

        isfirst = False
    line += utils.line_end[lang]
    file.write(line)

    # set jac[0] = 0
    # set to zero
    line = '  '
    if lang in ['c', 'cuda']:
        line += get_array(lang, 'jac', 0) + ' = 0.0'
        sparse_indicies.append(0)
    elif lang == 'fortran':
        line += get_array(lang, 'jac', 0, twod=0) + ' = 0.0_wp'
        sparse_indicies.append((1, 1))
    elif lang == 'matlab':
        line += get_array(lang, 'jac', 0, twod=0) + ' = 0.0'
        sparse_indicies.append((1, 1))
    touched[0] = True
    line += utils.line_end[lang]
    file.write(line)

    line = '  '
    if lang == 'c':
        line += 'double '
    elif lang == 'cuda':
        line += 'register double '
    line += 'working_temp = 0.0' + utils.line_end[lang]
    file.write(line)

    next_fn_index = 0
    # need to finish the dYk/dYj's
    write_dy_y_finish_comment(file, lang)
    for k_sp, sp_k in enumerate(specs):
        if lang == 'cuda' and do_unroll and k_sp == next_fn_index:
            store_file = file
            file = write_dy_intros(os.path.join(path, 'jacobs'), jac_count)
            next_fn_index += min(10, len(specs) - k_sp)

        for j_sp, sp_j in enumerate(specs):
            lin_index = k_sp + 1 + (num_s + 1) * (j_sp + 1)
            # see if this combo matters
            if touched[lin_index]:
                line = '  '
                # zero out if unused
                if lang in ['c', 'cuda'] and not lin_index in sparse_indicies:
                    file.write(get_array(lang, 'jac', lin_index) + ' = 0.0' + utils.line_end[lang])
                elif lang in ['fortran', 'matlab'] and not (k_sp + 1, j_sp + 1) in sparse_indicies:
                    file.write(get_array(lang, 'jac', k_sp + 1, twod=j_sp + 1) + ' = 0.0' + utils.line_end[lang])
                else:
                    # need to finish
                    if lang in ['c', 'cuda']:
                        line += get_array(lang, 'jac', lin_index) + ' += '
                    elif lang in ['fortran', 'matlab']:
                        line += (get_array(lang, 'jac', k_sp + 1, twod=j_sp + 1) +
                                 ' = ' + get_array(lang, 'jac', k_sp + 1, twod=j_sp + 1) + ' + ')
                    line += '(' + get_array(lang, 'dy', k_sp + offset)
                    line += ' * mw_avg * {} * rho_inv)'.format(utils.round_sig(sp_k.mw / sp_j.mw, 9))
                    line += utils.line_end[lang]
                    file.write(line)


            ######################################
            # Derivative with respect to species
            ######################################
            if touched[lin_index]:
                line = '  '
                lin_index = (num_s + 1) * (j_sp + 1)
                if lang in ['c', 'cuda']:
                    line += get_array(lang, 'jac', lin_index)
                    if not lin_index in sparse_indicies:
                        sparse_indicies.append(lin_index)
                elif lang in ['fortran', 'matlab']:
                    line += get_array(lang, 'jac', 0, twod=j_sp + 1)
                    if not (1, j_sp + 1) in sparse_indicies:
                        sparse_indicies.append((1, j_sp + 1))
                if lang in ['fortran', 'matlab']:
                    line += ' = ' + (
                        get_array(lang, 'jac', 0, twod=j_sp + 1) + ' +' if touched[lin_index] else '') + ' -('
                else:
                    line += ' {}= -('.format('+' if touched[lin_index] else '')
                touched[lin_index] = True

                if lang in ['c', 'cuda']:
                    line += ('' + get_array(lang, 'h', k_sp) + ' * ('
                                                               '' + get_array(lang, 'jac',
                                                                              k_sp + 1 + (num_s + 1) * (j_sp + 1)) +
                             ' * cp_avg * rho' +
                             ' - (' + get_array(lang, 'cp', j_sp) + ' * ' + get_array(lang, 'dy', k_sp + offset) +
                             ' * {:.8e}))'.format(sp_k.mw)
                             )
                elif lang in ['fortran', 'matlab']:
                    line += ('' + get_array(lang, 'h', k_sp) + ' * ('
                                                               '' + get_array(lang, 'jac', k_sp + 1, twod=j_sp + 1) +
                             ' * cp_avg * rho' +
                             ' - (' + get_array(lang, 'cp', j_sp) + ' * ' + get_array(lang, 'dy', k_sp + offset) +
                             ' * {:.8e}))'.format(sp_k.mw)
                             )
                line += ')' + utils.line_end[lang]
                file.write(line)

        if lang == 'cuda' and do_unroll and k_sp == next_fn_index - 1:
            # switch back
            file.write('}\n\n')
            file = file_store
            file.write('  eval_jacob_{}('.format(jac_count))
            jac_count += 1
            line = 'mw_avg, rho, cp_avg, dy, h, cp, jac)'
            file.write(line + utils.line_end[lang])

    ######################################
    # Derivatives with respect to temperature
    ######################################
    write_dcp_dt(file, lang, specs, sparse_indicies)

    ######################################
    # Derivative with respect to species
    ######################################
    # write_dt_y_comment(file, lang, sp)
    # write_dt_y(file, lang, specs, sp, isp, num_s, touched, sparse_indicies, offset, get_array)

    file.write('\n')

    # next need to divide everything out
    write_dt_y_division(file, lang, specs, num_s, get_array)

    # finish the dT entry
    write_dt_completion(file, lang, specs, offset, get_array)

    if lang in ['c', 'cuda']:
        file.write('} // end eval_jacob\n\n')
    elif lang == 'fortran':
        file.write('end subroutine eval_jacob\n\n')
    elif lang == 'matlab':
        file.write('end\n\n')

    file.close()

    # remove any duplicates
    sparse_indicies = list(set(sparse_indicies))

    # create include file
    if lang == 'cuda' and do_unroll:
        with open(os.path.join(path, 'jacobs', 'jac_include.h'), 'w') as tempfile:
            tempfile.write('#ifndef JAC_INCLUDE_H\n'
                           '#define JAC_INCLUDE_H\n')
            for i in range(jac_count):
                tempfile.write('#include "jacob_{}.h"\n'.format(i))
            tempfile.write('#endif\n\n')

        with open(os.path.join(path, 'jacobs', 'jac_list'), 'w') as tempfile:
            tempfile.write(' '.join(['jacob_{}.cu'.format(i) for i in range(jac_count)]))
    return sparse_indicies


def write_sparse_multiplier(path, lang, sparse_indicies, nvars):
    """Write a subroutine that multiplies the non-zero entries of the Jacobian with a column 'j' of another matrix

    Parameters
    ----------
    path : str
        Path to build directory for file.
    lang : {'c', 'cuda', 'fortran', 'matlab'}
        Programming language.
    inidicies : list
        A list of indicies where the Jacobian is non-zero
    nvars : int 
        How many variables in the Jacobian matrix

    Returns
    -------
    None

    """

    sorted_and_cleaned = sorted(list(set(sparse_indicies)))
    # first write header file
    if lang == 'c':
        file = open(path + 'sparse_multiplier.h', 'w')
        file.write('#ifndef SPARSE_HEAD\n'
                   '#define SPARSE_HEAD\n')
        file.write('\n#define N_A {}'.format(len(sorted_and_cleaned)))
        file.write(
            '\n'
            '#include "header.h"\n'
            '\n'
            'void sparse_multiplier (const double *, const double *, double*);\n'
            '\n'
            '#ifdef COMPILE_TESTING_METHODS\n'
            '  int test_sparse_multiplier();\n'
            '#endif\n'
            '\n'
            '#endif\n'
        )
        file.close()
    elif lang == 'cuda':
        file = open(path + 'sparse_multiplier.cuh', 'w')
        file.write('#ifndef SPARSE_HEAD\n'
                   '#define SPARSE_HEAD\n')
        file.write('\n#define N_A {}'.format(len(sorted_and_cleaned)))
        file.write(
            '\n'
            '#include "header.h"\n'
            '\n'
            '__device__ void sparse_multiplier (const double *, const double *, double*);\n'
            '#ifdef COMPILE_TESTING_METHODS\n'
            '  __device__ int test_sparse_multiplier();\n'
            '#endif\n'
            '\n'
            '#endif\n'
        )
        file.close()
    else:
        raise NotImplementedError

    # create file depending on language
    filename = 'sparse_multiplier' + utils.file_ext[lang]
    file = open(path + filename, 'w')

    file.write('#include "sparse_multiplier.{}h"\n\n'.format('cu' if lang == 'cuda' else ''))

    if lang == 'cuda':
        file.write('__device__\n')

    file.write(
        "void sparse_multiplier(const double * A, const double * Vm, double* w) {\n")

    if lang == 'cuda':
        """optimize for cache reusing"""
        touched = [False for i in range(nvars)]
        for i in range(nvars):
            # get all indicies that belong to row i
            i_list = [x for x in sorted_and_cleaned if int(round(x / nvars)) == i]
            for index in i_list:
                file.write(' ' + utils.get_array(lang, 'w', index % nvars) + ' {}= '.format(
                    '+' if touched[index % nvars] else ''))
                file.write(' ' + utils.get_array(lang, 'A', index) + ' * '
                           + utils.get_array(lang, 'Vm', i) + utils.line_end[lang])
                touched[index % nvars] = True
        file.write("}\n")
    else:
        for i in range(nvars):
            # get all indicies that belong to row i
            i_list = [x for x in sorted_and_cleaned if x % nvars == i]
            if not len(i_list):
                file.write(
                    '  ' + utils.get_array(lang, 'w', i) + ' = 0' + utils.line_end[lang])
                continue
            file.write('  ' + utils.get_array(lang, 'w', i) + ' = ')
            for index in i_list:
                if i_list.index(index):
                    file.write(" + ")
                file.write(' ' + utils.get_array(lang, 'A', index) + ' * '
                           + utils.get_array(lang, 'Vm', int(index / nvars)))
            file.write(";\n")
        file.write("}\n")

    file.close()


def create_jacobian(lang, mech_name, therm_name=None, optimize_cache=True, initial_state="", num_blocks=8,
                    num_threads=64, no_shared=False, L1_preferred=True, multi_thread=1, force_optimize=False,
                    build_path='./out/'):
    """Create Jacobian subroutine from mechanism.

    Parameters
    ----------
    lang : {'c', 'cuda', 'fortran', 'matlab'}
        Language type.
    mech_name : str
        Reaction mechanism filename (e.g. 'mech.dat').
    therm_name : str, optional
        Thermodynamic database filename (e.g. 'therm.dat') 
        or nothing if info in mechanism file.
    optimize_cache : bool, optional
        If true, use the greedy optimizer to attempt to 
        improve cache hit rates
    initial_state : str, optional
        A comma separated list of the initial conditions to use in form T,P,X (e.g. 800,1,H2=1.0,O2=0.5) 
        Temperature in K, P in atm
    num_blocks : int, optional
        The target number of blocks / sm to achieve for cuda
    num_threads : int, optional
        The target number of threads / blck to achieve for cuda
    no_shared : bool, optional
        If true, do not use the shared_memory_manager to attempt to optimize for CUDA
    L1_preferred : bool, optional
        If true, prefer a larger L1 cache and a smaller shared memory size for CUDA
    multi_thread : int, optional
        The number of threads to use during optimization
    force_optimize : bool, optional
        If true, redo the cache optimization even if the same mechanism
    build_path : str, optional
        The output directory for the jacobian files

    Returns
    -------
    None

    """

    lang = lang.lower()
    if lang not in utils.langs:
        print('Error: language needs to be one of: ')
        for l in utils.langs:
            print(l)
        sys.exit(2)

    # create output directory if none exists
    utils.create_dir(build_path)

    # Interpret reaction mechanism file, depending on Cantera or
    # Chemkin format.
    if mech_name.endswith(tuple(['.cti', '.xml'])):
        [elems, specs, reacs] = mech.read_mech_ct(mech_name)
    else:
        [elems, specs, reacs] = mech.read_mech(mech_name, therm_name)

    if optimize_cache:
        splittings, specs, reacs, rxn_rate_order, pdep_rate_order, spec_rate_order, \
        old_spec_order, old_rxn_order = cache.greedy_optimizer(lang, specs, reacs, multi_thread, force_optimize,
                                                               build_path)
    else:
        spec_rate_order = [(range(len(specs)), range(len(reacs)))]
        rxn_rate_order = range(len(reacs))
        if any(r.pdep or r.thd for r in reacs):
            pdep_rate_order = [x for x in range(len(reacs)) if reacs[x].pdep or reacs[x].thd]
        else:
            pdep_rate_order = None
        the_len = len(reacs)
        splittings = []
        while the_len > 0:
            splittings.append(min(CUDAParams.Jacob_Unroll, the_len))
            the_len -= CUDAParams.Jacob_Unroll
        old_spec_order = range(len(specs))
        old_rxn_order = range(len(reacs))

    if lang == 'cuda':
        CUDAParams.write_launch_bounds(build_path, num_blocks, num_threads, L1_preferred, no_shared)
    smm = None
    if lang == 'cuda' and not no_shared:
        smm = shared.shared_memory_manager(num_blocks, num_threads, L1_preferred)

    #reassign the reaction's product / reactant / third body list to integer indexes for speed
    utils.reassign_species_lists(reacs, specs)

    ## now begin writing subroutines

    # print reaction rate subroutine
    rate.write_rxn_rates(build_path, lang, specs, reacs, rxn_rate_order, smm)

    # if third-body/pressure-dependent reactions, 
    # print modification subroutine
    if next((r for r in reacs if (r.thd or r.pdep)), None):
        rate.write_rxn_pressure_mod(build_path, lang, specs, reacs, pdep_rate_order, smm)

    # write species rates subroutine
    rate.write_spec_rates(build_path, lang, specs, reacs, spec_rate_order, smm)

    # write chem_utils subroutines
    rate.write_chem_utils(build_path, lang, specs)

    # write derivative subroutines
    rate.write_derivs(build_path, lang, specs, reacs)

    # write mass-mole fraction conversion subroutine
    rate.write_mass_mole(build_path, lang, specs)

    # write header file
    aux.write_header(build_path, lang)

    # write mechanism initializers and testing methods
    aux.write_mechanism_initializers(build_path, lang, specs, reacs, initial_state, old_spec_order, old_rxn_order,
                                     optimize_cache)

    # write Jacobian subroutine
    sparse_indicies = write_jacobian(build_path, lang, specs, reacs, splittings, smm)

    write_sparse_multiplier(build_path, lang, sparse_indicies, len(specs) + 1)

    return None


if __name__ == "__main__":
    # command line arguments
    parser = ArgumentParser(description='Generates source code '
                                        'for analytical Jacobian.')
    parser.add_argument('-l', '--lang',
                        type=str,
                        choices=utils.langs,
                        required=True,
                        help='Programming language for output '
                             'source files.')
    parser.add_argument('-i', '--input',
                        type=str,
                        required=True,
                        help='Input mechanism filename (e.g., mech.dat).')
    parser.add_argument('-t', '--thermo',
                        type=str,
                        default=None,
                        help='Thermodynamic database filename (e.g., '
                             'therm.dat), or nothing if in mechanism.')
    parser.add_argument('-ic', '--initial-conditions',
                        type=str,
                        dest='initial_conditions',
                        default='',
                        required=False,
                        help='A comma separated list of initial initial conditions to set in the '
                             'set_same_initial_conditions method. \
                                Expected Form: T,P,Species1=...,Species2=...,...\n\
                                Temperature in K\n\
                                Pressure in Atm\n\
                                Species in moles')
    # cuda specific
    parser.add_argument('-nco', '--no-cache-optimizer',
                        dest='cache_optimizer',
                        action='store_false',
                        default=True,
                        help='Attempt to optimize cache store/loading via use '
                             'of a greedy selection algorithm.')
    parser.add_argument('-nosmem', '--no-shared-memory',
                        dest='no_shared',
                        action='store_true',
                        default=False,
                        help='Use this option to turn off attempted shared memory acceleration for CUDA')
    parser.add_argument('-pshare', '--prefer-shared',
                        dest='L1_preferred',
                        action='store_false',
                        default=True,
                        help='Use this option to allocate more space for shared memory than the L1 cache for CUDA')
    parser.add_argument('-nb', '--num-blocks',
                        type=int,
                        dest='num_blocks',
                        default=8,
                        required=False,
                        help='The target number of blocks / sm to achieve for CUDA.')
    parser.add_argument('-nt', '--num-threads',
                        type=int,
                        dest='num_threads',
                        default=64,
                        required=False,
                        help='The target number of threads / block to achieve for CUDA.')
    parser.add_argument('-mt', '--multi-threaded',
                        type=int,
                        dest='multi_thread',
                        default=1,
                        required=False,
                        help='The number of threads to use during the optimization process')
    parser.add_argument('-fopt', '--force-optimize',
                        dest='force_optimize',
                        action='store_true',
                        default=False,
                        help='Use this option to force a reoptimization of the mechanism (usually only happens when '
                             'generating for a different mechanism)')

    args = parser.parse_args()

    create_jacobian(args.lang, args.input, args.thermo, args.cache_optimizer, args.initial_conditions, args.num_blocks,
                    args.num_threads \
                    , args.no_shared, args.L1_preferred, args.multi_thread, args.force_optimize)<|MERGE_RESOLUTION|>--- conflicted
+++ resolved
@@ -554,12 +554,7 @@
     line += 'partial of T wrt Y_{}'.format(sp.name) + '\n'
     file.write(line)
 
-<<<<<<< HEAD
-
-def write_rxn_params_dt(file, rxn, rev=False):
-=======
 def get_rxn_params_dt(rxn, rev=False):
->>>>>>> a8ace428
     jline = ''
     if rev:
         if (abs(rxn.rev_par[1]) > 1.0e-90
@@ -659,12 +654,7 @@
             elif lang == 'matlab':
                 file.write('  end\n\n')
 
-<<<<<<< HEAD
-
-def write_db_dt(file, lang, specs, rxn):
-=======
 def get_db_dt(lang, specs, rxn):
->>>>>>> a8ace428
     if lang == 'cuda':
         template = 'dBdT[{}]'
     else:
@@ -853,12 +843,7 @@
             )
     file.write(line)
 
-<<<<<<< HEAD
-
-def write_pdep_dt(file, lang, rxn, rev_reacs, rind, pind, get_array):
-=======
 def get_pdep_dt(lang, rxn, rev_reacs, rind, pind, get_array):
->>>>>>> a8ace428
     beta_0minf, E_0minf, k0kinf = get_infs(rxn)
     jline = '  j_temp = (' + get_array(lang, 'pres_mod', pind)
     jline += ' * ((' + ('-Pr' if rxn.high else '')  # high -> chem-activated bimolecular rxn
@@ -1029,8 +1014,6 @@
 
         first = False
 
-<<<<<<< HEAD
-=======
 def get_elementary_rxn_dt(lang, specs, rxn, rind, rev_idx=None):
     """Write contribution from temperature derivative of reaction rate for
     elementary reaction.
@@ -1266,7 +1249,6 @@
 
     file.write('  }\n')
 
->>>>>>> a8ace428
 
 def write_dt_y(file, lang, specs, sp, isp, num_s, touched, sparse_indicies, offset, get_array):
     for k_sp, sp_k in enumerate(specs):
@@ -1364,11 +1346,7 @@
     file.write(line)
 
 
-<<<<<<< HEAD
-def write_cuda_intro(path, number, rate_list, this_rev, this_pdep, this_thd, this_troe, this_sri, no_shared):
-=======
 def write_cuda_intro(path, number, rate_list, this_rev, this_pdep, this_thd, this_troe, this_sri, this_cheb, no_shared):
->>>>>>> a8ace428
     """
     Writes the header and definitions for of any of the various sub-functions for CUDA
 
@@ -1881,14 +1859,10 @@
         line = '  double X = 0.0' + utils.line_end[lang]
         file.write(line)
 
-<<<<<<< HEAD
-    if not do_unroll:
-=======
     if any(rxn.cheb for rxn in reacs) and not (lang == 'cuda' and do_unroll):
         file.write('  double Tred, Pred' + utils.line_end[lang])
 
-    if lang != 'cuda':
->>>>>>> a8ace428
+    if not do_unroll:
         line = '  '
         if lang == 'c':
             line += 'double '
@@ -1950,14 +1924,9 @@
                 if reacs[ind_next].cheb:
                     cheb = True
             batch_has_thd = thd
-<<<<<<< HEAD
             # write the specific evaluator for this reaction
             file = write_cuda_intro(os.path.join(path, 'jacobs'), jac_count, rate_list, rev, pdep, thd, troe, sri,
                                     smm is None)
-=======
-            #write the specific evaluator for this reaction
-            file = write_cuda_intro(os.path.join(path, 'jacobs'), jac_count, rate_list, rev, pdep, thd, troe, sri, cheb, smm is None)
->>>>>>> a8ace428
 
         if lang == 'cuda' and smm is not None:
             variable_list, usages = calculate_shared_memory(rind, rxn, specs, reacs, rev_reacs, pdep_reacs)
@@ -1970,11 +1939,7 @@
 
         write_dt_comment(file, lang, rind)
 
-<<<<<<< HEAD
         # first we need any pres mod terms
-=======
-        #next we need any pres mod terms
->>>>>>> a8ace428
         jline = ''
         pind = None
         if rxn.pdep:
@@ -1986,41 +1951,12 @@
                 write_troe(file, lang, rxn)
             elif rxn.sri:
                 write_sri(file, lang)
-<<<<<<< HEAD
-
-            write_pdep_dt(file, lang, rxn, rev_reacs, rind, pind, get_array)
-
-        else:
-            # not pressure dependent
-=======
             
             jline = get_pdep_dt(lang, rxn, rev_reacs, rind, pind, get_array)
->>>>>>> a8ace428
 
         elif rxn.thd_body:
             # third body reaction
-<<<<<<< HEAD
-            if rxn.thd_body:
-                pind = pdep_reacs.index(rind)
-
-                # going to need conc_temp
-                # write_pr(file, lang, specs, reacs, pdep_reacs, rxn, get_array)
-
-                jline = '  j_temp = ((-' + get_array(lang, 'pres_mod', pind)
-                jline += ' * '
-
-                if rxn.rev:
-                    # forward and reverse reaction rates
-                    jline += '(' + get_array(lang, 'fwd_rates', rind)
-                    jline += ' - ' + \
-                             get_array(lang, 'rev_rates', rev_reacs.index(rind))
-                    jline += ')'
-                else:
-                    # forward reaction rate only
-                    jline += '' + get_array(lang, 'fwd_rates', rind)
-=======
             pind = pdep_reacs.index(rind)
->>>>>>> a8ace428
 
             jline = '  j_temp = ((-' + get_array(lang, 'pres_mod', pind)
             jline += ' * '
@@ -2037,27 +1973,6 @@
 
             jline += ' / T) + (' + get_array(lang, 'pres_mod', pind)
 
-<<<<<<< HEAD
-        # contribution from temperature derivative of forward reaction rate
-        jline += '' + get_array(lang, 'fwd_rates', rind)
-        jline += ' * ('
-        file.write(jline)
-
-        write_rxn_params_dt(file, rxn, rev=False)
-
-        # loop over reactants
-        jline = ''
-        nu = sum(rxn.reac_nu)
-        jline += '{})'.format(float(nu))
-
-        # contribution from temperature derivative of reaction rates
-        if rxn.rev:
-            # reversible reaction
-
-            jline += ' - ' + \
-                     get_array(lang, 'rev_rates', rev_reacs.index(rind)) + \
-                     ' * ('
-=======
         else:
             if lang in ['c', 'cuda', 'matlab']:
                 jline += '  j_temp = ((1.0'
@@ -2065,7 +1980,6 @@
                 jline += '  j_temp = ((1.0_wp'
 
         jline += ' / T) * ('
->>>>>>> a8ace428
 
         if rxn.plog:
 
